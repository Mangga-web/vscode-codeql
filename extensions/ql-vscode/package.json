--- conflicted
+++ resolved
@@ -1971,12 +1971,8 @@
     "@faker-js/faker": "^8.0.2",
     "@github/markdownlint-github": "^0.6.0",
     "@octokit/plugin-throttling": "^8.0.0",
-<<<<<<< HEAD
     "@playwright/test": "^1.40.1",
-    "@storybook/addon-a11y": "^7.4.6",
-=======
     "@storybook/addon-a11y": "^7.6.9",
->>>>>>> 8690f769
     "@storybook/addon-actions": "^7.1.0",
     "@storybook/addon-essentials": "^7.1.0",
     "@storybook/addon-interactions": "^7.1.0",
