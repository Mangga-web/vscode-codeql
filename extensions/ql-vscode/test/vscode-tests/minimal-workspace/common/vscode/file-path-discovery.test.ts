--- conflicted
+++ resolved
@@ -10,13 +10,9 @@
 import { basename, dirname, join } from "path";
 import { mkdirSync, readFileSync, rmSync, writeFileSync } from "fs";
 import * as tmp from "tmp";
-<<<<<<< HEAD
 import { normalizePath } from "../../../../../src/common/files";
-=======
-import { normalizePath } from "../../../../../src/pure/files";
 import { extLogger } from "../../../../../src/common/logging/vscode/loggers";
-import { getErrorMessage } from "../../../../../src/pure/helpers-pure";
->>>>>>> a054290c
+import { getErrorMessage } from "../../../../../src/common/helpers-pure";
 
 interface TestData {
   path: string;
