--- conflicted
+++ resolved
@@ -252,20 +252,23 @@
       ).toHaveValue("source");
     });
 
-<<<<<<< HEAD
     it("does not show errors", () => {
-=======
+      render({
+        method,
+        modeledMethods,
+        onChange,
+      });
+
+      expect(screen.queryByRole("alert")).not.toBeInTheDocument();
+    });
+
     it("can update the first modeling", async () => {
->>>>>>> 0835b140
-      render({
-        method,
-        modeledMethods,
-        onChange,
-      });
-
-<<<<<<< HEAD
-      expect(screen.queryByRole("alert")).not.toBeInTheDocument();
-=======
+      render({
+        method,
+        modeledMethods,
+        onChange,
+      });
+
       const modelTypeDropdown = screen.getByRole("combobox", {
         name: "Model type",
       });
@@ -357,7 +360,6 @@
           provenance: "manual",
         },
       ]);
->>>>>>> 0835b140
     });
   });
 
@@ -475,19 +477,6 @@
     });
   });
 
-<<<<<<< HEAD
-  describe("with duplicate modeled methods", () => {
-    const modeledMethods = [
-      createModeledMethod({
-        ...method,
-      }),
-      createModeledMethod({
-        ...method,
-      }),
-    ];
-
-    it("shows errors", () => {
-=======
   describe("with 1 modeled and 1 unmodeled method", () => {
     const modeledMethods = [
       createModeledMethod({
@@ -507,56 +496,24 @@
     ];
 
     it("cannot add modeling", () => {
->>>>>>> 0835b140
-      render({
-        method,
-        modeledMethods,
-        onChange,
-      });
-
-<<<<<<< HEAD
-      expect(screen.getByRole("alert")).toBeInTheDocument();
-    });
-
-    it("shows the correct error message", async () => {
-=======
+      render({
+        method,
+        modeledMethods,
+        onChange,
+      });
+
       expect(
         screen.getByLabelText("Add modeling").getElementsByTagName("input")[0],
       ).toBeDisabled();
     });
 
     it("can delete first modeling", async () => {
->>>>>>> 0835b140
-      render({
-        method,
-        modeledMethods,
-        onChange,
-      });
-
-<<<<<<< HEAD
-      expect(
-        screen.getByText("Error: Duplicated classification"),
-      ).toBeInTheDocument();
-      expect(
-        screen.getByText(
-          "This method has two identical or conflicting classifications.",
-        ),
-      ).toBeInTheDocument();
-
-      expect(screen.getByText("1/2")).toBeInTheDocument();
-
-      const button = screen.getByText(
-        "Modify or remove the duplicated classification.",
-      );
-
-      await userEvent.click(button);
-
-      expect(screen.getByText("2/2")).toBeInTheDocument();
-
-      expect(
-        screen.getByText("Modify or remove the duplicated classification."),
-      ).toBeInTheDocument();
-=======
+      render({
+        method,
+        modeledMethods,
+        onChange,
+      });
+
       await userEvent.click(screen.getByLabelText("Delete modeling"));
 
       expect(onChange).toHaveBeenCalledWith(modeledMethods.slice(1));
@@ -613,7 +570,58 @@
           provenance: "manual",
         },
       ]);
->>>>>>> 0835b140
+    });
+  });
+
+  describe("with duplicate modeled methods", () => {
+    const modeledMethods = [
+      createModeledMethod({
+        ...method,
+      }),
+      createModeledMethod({
+        ...method,
+      }),
+    ];
+
+    it("shows errors", () => {
+      render({
+        method,
+        modeledMethods,
+        onChange,
+      });
+
+      expect(screen.getByRole("alert")).toBeInTheDocument();
+    });
+
+    it("shows the correct error message", async () => {
+      render({
+        method,
+        modeledMethods,
+        onChange,
+      });
+
+      expect(
+        screen.getByText("Error: Duplicated classification"),
+      ).toBeInTheDocument();
+      expect(
+        screen.getByText(
+          "This method has two identical or conflicting classifications.",
+        ),
+      ).toBeInTheDocument();
+
+      expect(screen.getByText("1/2")).toBeInTheDocument();
+
+      const button = screen.getByText(
+        "Modify or remove the duplicated classification.",
+      );
+
+      await userEvent.click(button);
+
+      expect(screen.getByText("2/2")).toBeInTheDocument();
+
+      expect(
+        screen.getByText("Modify or remove the duplicated classification."),
+      ).toBeInTheDocument();
     });
   });
 });