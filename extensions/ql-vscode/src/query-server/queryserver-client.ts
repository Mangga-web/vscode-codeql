<<<<<<< HEAD
import * as path from 'path';
import * as fs from 'fs-extra';

import { DisposableObject } from '../pure/disposable-object';
import { CancellationToken, commands } from 'vscode';
import { createMessageConnection, RequestType } from 'vscode-jsonrpc/node';
import * as cli from '../cli';
import { QueryServerConfig } from '../config';
import { Logger, ProgressReporter } from '../logging';
import { progress, ProgressMessage, WithProgressId } from '../pure/new-messages';
import * as messages from '../pure/new-messages';
import { ProgressCallback, ProgressTask } from '../commandRunner';
import { findQueryLogFile } from '../run-queries-shared';
import { ServerProcess } from '../json-rpc-server';
=======
import * as path from "path";
import * as fs from "fs-extra";

import { DisposableObject } from "../pure/disposable-object";
import { CancellationToken, commands } from "vscode";
import { createMessageConnection, RequestType } from "vscode-jsonrpc";
import * as cli from "../cli";
import { QueryServerConfig } from "../config";
import { Logger, ProgressReporter } from "../logging";
import {
  progress,
  ProgressMessage,
  WithProgressId,
} from "../pure/new-messages";
import * as messages from "../pure/new-messages";
import { ProgressCallback, ProgressTask } from "../commandRunner";
import { findQueryLogFile } from "../run-queries-shared";
import { ServerProcess } from "../json-rpc-server";
>>>>>>> f6613867

type ServerOpts = {
  logger: Logger;
  contextStoragePath: string;
};

type WithProgressReporting = (
  task: (
    progress: ProgressReporter,
    token: CancellationToken,
  ) => Thenable<void>,
) => Thenable<void>;

/**
 * Client that manages a query server process.
 * The server process is started upon initialization and tracked during its lifetime.
 * The server process is disposed when the client is disposed, or if the client asks
 * to restart it (which disposes the existing process and starts a new one).
 */
export class QueryServerClient extends DisposableObject {
  serverProcess?: ServerProcess;
  progressCallbacks: {
    [key: number]: ((res: ProgressMessage) => void) | undefined;
  };
  nextCallback: number;
  nextProgress: number;
  withProgressReporting: WithProgressReporting;

  private readonly queryServerStartListeners = [] as ProgressTask<void>[];

  // Can't use standard vscode EventEmitter here since they do not cause the calling
  // function to fail if one of the event handlers fail. This is something that
  // we need here.
  readonly onDidStartQueryServer = (e: ProgressTask<void>) => {
    this.queryServerStartListeners.push(e);
  };

  public activeQueryLogFile: string | undefined;

  constructor(
    readonly config: QueryServerConfig,
    readonly cliServer: cli.CodeQLCliServer,
    readonly opts: ServerOpts,
    withProgressReporting: WithProgressReporting,
  ) {
    super();
    // When the query server configuration changes, restart the query server.
    if (config.onDidChangeConfiguration !== undefined) {
      this.push(
        config.onDidChangeConfiguration(() =>
          commands.executeCommand("codeQL.restartQueryServer"),
        ),
      );
    }
    this.withProgressReporting = withProgressReporting;
    this.nextCallback = 0;
    this.nextProgress = 0;
    this.progressCallbacks = {};
  }

  get logger(): Logger {
    return this.opts.logger;
  }

  /** Stops the query server by disposing of the current server process. */
  private stopQueryServer(): void {
    if (this.serverProcess !== undefined) {
      this.disposeAndStopTracking(this.serverProcess);
    } else {
      void this.logger.log("No server process to be stopped.");
    }
  }

  /** Restarts the query server by disposing of the current server process and then starting a new one. */
  async restartQueryServer(
    progress: ProgressCallback,
    token: CancellationToken,
  ): Promise<void> {
    this.stopQueryServer();
    await this.startQueryServer();

    // Ensure we await all responses from event handlers so that
    // errors can be properly reported to the user.
    await Promise.all(
      this.queryServerStartListeners.map((handler) => handler(progress, token)),
    );
  }

  showLog(): void {
    this.logger.show();
  }

  /** Starts a new query server process, sending progress messages to the status bar. */
  async startQueryServer(): Promise<void> {
    // Use an arrow function to preserve the value of `this`.
    return this.withProgressReporting((progress, _) =>
      this.startQueryServerImpl(progress),
    );
  }

  /** Starts a new query server process, sending progress messages to the given reporter. */
  private async startQueryServerImpl(
    progressReporter: ProgressReporter,
  ): Promise<void> {
    void this.logger.log("Starting NEW query server.");

    const ramArgs = await this.cliServer.resolveRam(
      this.config.queryMemoryMb,
      progressReporter,
    );
    const args = ["--threads", this.config.numThreads.toString()].concat(
      ramArgs,
    );

    if (this.config.saveCache) {
      args.push("--save-cache");
    }

    if (this.config.cacheSize > 0) {
      args.push("--max-disk-cache");
      args.push(this.config.cacheSize.toString());
    }

    const structuredLogFile = `${this.opts.contextStoragePath}/structured-evaluator-log.json`;
    await fs.ensureFile(structuredLogFile);

    args.push("--evaluator-log");
    args.push(structuredLogFile);

    // We hard-code the verbosity level to 5 and minify to false.
    // This will be the behavior of the per-query structured logging in the CLI after 2.8.3.
    args.push("--evaluator-log-level");
    args.push("5");

    if (this.config.debug) {
      args.push("--debug", "--tuple-counting");
    }

    if (cli.shouldDebugQueryServer()) {
      args.push(
        "-J=-agentlib:jdwp=transport=dt_socket,address=localhost:9010,server=y,suspend=y,quiet=y",
      );
    }

    const child = cli.spawnServer(
      this.config.codeQlPath,
      "CodeQL query server",
      ["execute", "query-server2"],
      args,
      this.logger,
      (data) =>
        this.logger.log(data.toString(), {
          trailingNewline: false,
          additionalLogLocation: this.activeQueryLogFile,
        }),
      undefined, // no listener for stdout
      progressReporter,
    );
    progressReporter.report({ message: "Connecting to CodeQL query server" });
    const connection = createMessageConnection(child.stdout, child.stdin);
    connection.onNotification(progress, (res) => {
      const callback = this.progressCallbacks[res.id];
      if (callback) {
        callback(res);
      }
    });
    this.serverProcess = new ServerProcess(
      child,
      connection,
      "Query Server 2",
      this.logger,
    );
    // Ensure the server process is disposed together with this client.
    this.track(this.serverProcess);
    connection.listen();
    progressReporter.report({ message: "Connected to CodeQL query server v2" });
    this.nextCallback = 0;
    this.nextProgress = 0;
    this.progressCallbacks = {};
  }

  get serverProcessPid(): number {
    return this.serverProcess!.child.pid || 0;
  }

<<<<<<< HEAD
  async sendRequest<P, R, E>(type: RequestType<WithProgressId<P>, R, E>, parameter: P, token?: CancellationToken, progress?: (res: ProgressMessage) => void): Promise<R> {
=======
  async sendRequest<P, R, E, RO>(
    type: RequestType<WithProgressId<P>, R, E, RO>,
    parameter: P,
    token?: CancellationToken,
    progress?: (res: ProgressMessage) => void,
  ): Promise<R> {
>>>>>>> f6613867
    const id = this.nextProgress++;
    this.progressCallbacks[id] = progress;

    this.updateActiveQuery(type.method, parameter);
    try {
      if (this.serverProcess === undefined) {
        throw new Error("No query server process found.");
      }
      return await this.serverProcess.connection.sendRequest(
        type,
        { body: parameter, progressId: id },
        token,
      );
    } finally {
      delete this.progressCallbacks[id];
    }
  }

  /**
   * Updates the active query every time there is a new request to compile.
   * The active query is used to specify the side log.
   *
   * This isn't ideal because in situations where there are queries running
   * in parallel, each query's log messages are interleaved. Fixing this
   * properly will require a change in the query server.
   */
  private updateActiveQuery(method: string, parameter: any): void {
    if (method === messages.runQuery.method) {
      this.activeQueryLogFile = findQueryLogFile(
        path.dirname(
          path.dirname((parameter as messages.RunQueryParams).outputPath),
        ),
      );
    }
  }
}<|MERGE_RESOLUTION|>--- conflicted
+++ resolved
@@ -1,25 +1,9 @@
-<<<<<<< HEAD
-import * as path from 'path';
-import * as fs from 'fs-extra';
-
-import { DisposableObject } from '../pure/disposable-object';
-import { CancellationToken, commands } from 'vscode';
-import { createMessageConnection, RequestType } from 'vscode-jsonrpc/node';
-import * as cli from '../cli';
-import { QueryServerConfig } from '../config';
-import { Logger, ProgressReporter } from '../logging';
-import { progress, ProgressMessage, WithProgressId } from '../pure/new-messages';
-import * as messages from '../pure/new-messages';
-import { ProgressCallback, ProgressTask } from '../commandRunner';
-import { findQueryLogFile } from '../run-queries-shared';
-import { ServerProcess } from '../json-rpc-server';
-=======
 import * as path from "path";
 import * as fs from "fs-extra";
 
 import { DisposableObject } from "../pure/disposable-object";
 import { CancellationToken, commands } from "vscode";
-import { createMessageConnection, RequestType } from "vscode-jsonrpc";
+import { createMessageConnection, RequestType } from "vscode-jsonrpc/node";
 import * as cli from "../cli";
 import { QueryServerConfig } from "../config";
 import { Logger, ProgressReporter } from "../logging";
@@ -32,7 +16,6 @@
 import { ProgressCallback, ProgressTask } from "../commandRunner";
 import { findQueryLogFile } from "../run-queries-shared";
 import { ServerProcess } from "../json-rpc-server";
->>>>>>> f6613867
 
 type ServerOpts = {
   logger: Logger;
@@ -218,16 +201,12 @@
     return this.serverProcess!.child.pid || 0;
   }
 
-<<<<<<< HEAD
-  async sendRequest<P, R, E>(type: RequestType<WithProgressId<P>, R, E>, parameter: P, token?: CancellationToken, progress?: (res: ProgressMessage) => void): Promise<R> {
-=======
-  async sendRequest<P, R, E, RO>(
-    type: RequestType<WithProgressId<P>, R, E, RO>,
+  async sendRequest<P, R, E>(
+    type: RequestType<WithProgressId<P>, R, E>,
     parameter: P,
     token?: CancellationToken,
     progress?: (res: ProgressMessage) => void,
   ): Promise<R> {
->>>>>>> f6613867
     const id = this.nextProgress++;
     this.progressCallbacks[id] = progress;
 
