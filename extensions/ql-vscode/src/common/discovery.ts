import { DisposableObject } from "../pure/disposable-object";
import { getErrorMessage } from "../pure/helpers-pure";
import { Logger } from "./logging";

/**
 * Base class for "discovery" operations, which scan the file system to find specific kinds of
 * files. This class automatically prevents more than one discovery operation from running at the
 * same time.
 */
export abstract class Discovery<T> extends DisposableObject {
  private restartWhenFinished = false;
  private currentDiscoveryPromise: Promise<void> | undefined;

  constructor(private readonly name: string, private readonly logger: Logger) {
    super();
  }

  /**
   * Returns the promise of the currently running refresh operation, if one is in progress.
   * Otherwise returns a promise that resolves immediately.
   */
  public waitForCurrentRefresh(): Promise<void> {
    return this.currentDiscoveryPromise ?? Promise.resolve();
  }

  /**
   * Force the discovery process to run. Normally invoked by the derived class when a relevant file
   * system change is detected.
   *
   * Returns a promise that resolves when the refresh is complete, including any retries.
   */
  public refresh(): Promise<void> {
    // We avoid having multiple discovery operations in progress at the same time. Otherwise, if we
    // got a storm of refresh requests due to, say, the copying or deletion of a large directory
    // tree, we could potentially spawn a separate simultaneous discovery operation for each
    // individual file change notification.
    // Our approach is to spawn a discovery operation immediately upon receiving the first refresh
    // request. If we receive any additional refresh requests before the first one is complete, we
    // record this fact by setting `this.retry = true`. When the original discovery operation
    // completes, we discard its results and spawn another one to account for that additional
    // changes that have happened since.
    // The means that for the common case of a single file being modified, we'll complete the
    // discovery and update as soon as possible. If multiple files are being modified, we'll
    // probably wind up doing discovery at least twice.
    // We could choose to delay the initial discovery request by a second or two to wait for any
    // other change notifications that might be coming along. However, this would create more
    // latency in the common case, in order to save a bit of latency in the uncommon case.

    if (this.currentDiscoveryPromise !== undefined) {
      // There's already a discovery operation in progress. Tell it to restart when it's done.
      this.restartWhenFinished = true;
    } else {
      // No discovery in progress, so start one now.
      this.currentDiscoveryPromise = this.launchDiscovery().finally(() => {
        this.currentDiscoveryPromise = undefined;
      });
    }
    return this.currentDiscoveryPromise;
  }

  /**
   * Starts the asynchronous discovery operation by invoking the `discover` function. When the
   * discovery operation completes, the `update` function will be invoked with the results of the
   * discovery.
   */
<<<<<<< HEAD
  private launchDiscovery(): void {
    const discoveryPromise = this.discover();
    discoveryPromise
      .then((results) => {
        if (!this.retry) {
          // Update any listeners with the results of the discovery.
          this.discoveryInProgress = false;
          this.update(results);
        }
      })

      .catch((err: unknown) => {
        void this.logger.log(
          `${this.name} failed. Reason: ${getErrorMessage(err)}`,
        );
      })
=======
  private async launchDiscovery(): Promise<void> {
    let results: T | undefined;
    try {
      results = await this.discover();
    } catch (err) {
      void extLogger.log(
        `${this.name} failed. Reason: ${getErrorMessage(err)}`,
      );
      results = undefined;
    }
>>>>>>> 00bd7b7d

    if (this.restartWhenFinished) {
      // Another refresh request came in while we were still running a previous discovery
      // operation. Since the discovery results we just computed are now stale, we'll launch
      // another discovery operation instead of updating.
      // We want to relaunch discovery regardless of if the initial discovery operation
      // succeeded or failed.
      this.restartWhenFinished = false;
      await this.launchDiscovery();
    } else {
      // If the discovery was successful, then update any listeners with the results.
      if (results !== undefined) {
        this.update(results);
      }
    }
  }

  /**
   * Overridden by the derived class to spawn the actual discovery operation, returning the results.
   */
  protected abstract discover(): Promise<T>;

  /**
   * Overridden by the derived class to atomically update the `Discovery` object with the results of
   * the discovery operation, and to notify any listeners that the discovery results may have
   * changed.
   * @param results The discovery results returned by the `discover` function.
   */
  protected abstract update(results: T): void;
}<|MERGE_RESOLUTION|>--- conflicted
+++ resolved
@@ -63,35 +63,16 @@
    * discovery operation completes, the `update` function will be invoked with the results of the
    * discovery.
    */
-<<<<<<< HEAD
-  private launchDiscovery(): void {
-    const discoveryPromise = this.discover();
-    discoveryPromise
-      .then((results) => {
-        if (!this.retry) {
-          // Update any listeners with the results of the discovery.
-          this.discoveryInProgress = false;
-          this.update(results);
-        }
-      })
-
-      .catch((err: unknown) => {
-        void this.logger.log(
-          `${this.name} failed. Reason: ${getErrorMessage(err)}`,
-        );
-      })
-=======
   private async launchDiscovery(): Promise<void> {
     let results: T | undefined;
     try {
       results = await this.discover();
     } catch (err) {
-      void extLogger.log(
+      void this.logger.log(
         `${this.name} failed. Reason: ${getErrorMessage(err)}`,
       );
       results = undefined;
     }
->>>>>>> 00bd7b7d
 
     if (this.restartWhenFinished) {
       // Another refresh request came in while we were still running a previous discovery
