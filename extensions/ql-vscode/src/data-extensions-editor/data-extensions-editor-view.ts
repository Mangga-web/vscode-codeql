import {
  CancellationTokenSource,
  ExtensionContext,
  Uri,
  ViewColumn,
  window,
} from "vscode";
import { RequestError } from "@octokit/request-error";
import {
  AbstractWebview,
  WebviewPanelConfig,
} from "../common/vscode/abstract-webview";
import {
  FromDataExtensionsEditorMessage,
  ToDataExtensionsEditorMessage,
} from "../common/interface-types";
import { ProgressCallback, withProgress } from "../common/vscode/progress";
import { QueryRunner } from "../query-server";
import {
  showAndLogExceptionWithTelemetry,
  showAndLogErrorMessage,
} from "../common/logging";
import { DatabaseItem, DatabaseManager } from "../databases/local-databases";
import { CodeQLCliServer } from "../codeql-cli/cli";
import { asError, assertNever, getErrorMessage } from "../common/helpers-pure";
import { generateFlowModel } from "./generate-flow-model";
import { promptImportGithubDatabase } from "../databases/database-fetcher";
import { App } from "../common/app";
import { showResolvableLocation } from "../databases/local-databases/locations";
import { decodeBqrsToExternalApiUsages } from "./bqrs";
import { redactableError } from "../common/errors";
import { readQueryResults, runQuery } from "./external-api-usage-query";
import { ExternalApiUsage, Usage } from "./external-api-usage";
import { ModeledMethod } from "./modeled-method";
import { ExtensionPack } from "./shared/extension-pack";
import { autoModel, ModelRequest, ModelResponse } from "./auto-model-api";
import {
  createAutoModelRequest,
  parsePredictedClassifications,
} from "./auto-model";
import {
  enableFrameworkMode,
  showLlmGeneration,
  showModelDetailsView,
  useLlmGenerationV2,
} from "../config";
import { getAutoModelUsages } from "./auto-model-usages-query";
import { Mode } from "./shared/mode";
import { loadModeledMethods, saveModeledMethods } from "./modeled-method-fs";
import { join } from "path";
import { pickExtensionPack } from "./extension-pack-picker";
import { getLanguageDisplayName } from "../common/query-language";
import { AutoModeler } from "./auto-modeler";

export class DataExtensionsEditorView extends AbstractWebview<
  ToDataExtensionsEditorMessage,
  FromDataExtensionsEditorMessage
> {
  private readonly autoModeler: AutoModeler;

  public constructor(
    ctx: ExtensionContext,
    private readonly app: App,
    private readonly databaseManager: DatabaseManager,
    private readonly cliServer: CodeQLCliServer,
    private readonly queryRunner: QueryRunner,
    private readonly queryStorageDir: string,
    private readonly queryDir: string,
    private readonly databaseItem: DatabaseItem,
    private readonly extensionPack: ExtensionPack,
    private mode: Mode,
    private readonly updateModelDetailsPanelState: (
      externalApiUsages: ExternalApiUsage[],
      databaseItem: DatabaseItem,
<<<<<<< HEAD
    ) => void,
    private readonly revealItemInDetailsPanel: (usage: Usage) => Promise<void>,
=======
    ) => Promise<void>,
>>>>>>> 21711477
  ) {
    super(ctx);

    this.autoModeler = new AutoModeler(
      app,
      cliServer,
      queryRunner,
      queryStorageDir,
      databaseItem,
      async (packageName, inProgressMethods) => {
        await this.postMessage({
          t: "setInProgressMethods",
          packageName,
          inProgressMethods,
        });
      },
      async (modeledMethods) => {
        await this.postMessage({ t: "addModeledMethods", modeledMethods });
      },
    );
  }

  public async openView() {
    const panel = await this.getPanel();
    panel.reveal(undefined, true);

    await this.waitForPanelLoaded();
  }

  protected async getPanelConfig(): Promise<WebviewPanelConfig> {
    return {
      viewId: "data-extensions-editor",
      title: `Modeling ${getLanguageDisplayName(
        this.extensionPack.language,
      )} (${this.extensionPack.name})`,
      viewColumn: ViewColumn.Active,
      preserveFocus: true,
      view: "data-extensions-editor",
      iconPath: {
        dark: Uri.file(
          join(this.ctx.extensionPath, "media/dark/symbol-misc.svg"),
        ),
        light: Uri.file(
          join(this.ctx.extensionPath, "media/light/symbol-misc.svg"),
        ),
      },
    };
  }

  protected onPanelDispose(): void {
    // Nothing to do here
  }

  protected async onMessage(
    msg: FromDataExtensionsEditorMessage,
  ): Promise<void> {
    switch (msg.t) {
      case "viewLoaded":
        await this.onWebViewLoaded();

        break;
      case "openDatabase":
        await this.app.commands.execute(
          "revealInExplorer",
          this.databaseItem.getSourceArchiveExplorerUri(),
        );

        break;
      case "openExtensionPack":
        await this.app.commands.execute(
          "revealInExplorer",
          Uri.file(this.extensionPack.path),
        );

        break;
      case "refreshExternalApiUsages":
        await this.loadExternalApiUsages();

        break;
      case "jumpToUsage":
        await this.handleJumpToUsage(msg.usage);

        break;
      case "saveModeledMethods":
        await saveModeledMethods(
          this.extensionPack,
          this.databaseItem.name,
          this.databaseItem.language,
          msg.externalApiUsages,
          msg.modeledMethods,
          this.mode,
          this.cliServer,
          this.app.logger,
        );
        await Promise.all([this.setViewState(), this.loadExternalApiUsages()]);

        break;
      case "generateExternalApi":
        await this.generateModeledMethods();

        break;
      case "generateExternalApiFromLlm":
        if (useLlmGenerationV2()) {
          await this.generateModeledMethodsFromLlmV2(
            msg.packageName,
            msg.externalApiUsages,
            msg.modeledMethods,
          );
        } else {
          await this.generateModeledMethodsFromLlmV1(
            msg.externalApiUsages,
            msg.modeledMethods,
          );
        }
        break;
      case "stopGeneratingExternalApiFromLlm":
        await this.autoModeler.stopModeling(msg.packageName);
        break;
      case "modelDependency":
        await this.modelDependency();
        break;
      case "switchMode":
        this.mode = msg.mode;

        await Promise.all([this.setViewState(), this.loadExternalApiUsages()]);

        break;
      default:
        assertNever(msg);
    }
  }

  protected async onWebViewLoaded() {
    super.onWebViewLoaded();

    await Promise.all([
      this.setViewState(),
      this.loadExternalApiUsages(),
      this.loadExistingModeledMethods(),
    ]);
  }

  private async setViewState(): Promise<void> {
    const showLlmButton =
      this.databaseItem.language === "java" && showLlmGeneration();

    await this.postMessage({
      t: "setDataExtensionEditorViewState",
      viewState: {
        extensionPack: this.extensionPack,
        enableFrameworkMode: enableFrameworkMode(),
        showLlmButton,
        mode: this.mode,
      },
    });
  }

  protected async handleJumpToUsage(usage: Usage) {
    if (showModelDetailsView()) {
      await this.revealItemInDetailsPanel(usage);
    }
    await showResolvableLocation(usage.url, this.databaseItem, this.app.logger);
  }

  protected async loadExistingModeledMethods(): Promise<void> {
    try {
      const modeledMethods = await loadModeledMethods(
        this.extensionPack,
        this.cliServer,
        this.app.logger,
      );
      await this.postMessage({
        t: "loadModeledMethods",
        modeledMethods,
      });
    } catch (e: unknown) {
      void showAndLogErrorMessage(
        this.app.logger,
        `Unable to read data extension YAML: ${getErrorMessage(e)}`,
      );
    }
  }

  protected async loadExternalApiUsages(): Promise<void> {
    await withProgress(
      async (progress) => {
        try {
          const cancellationTokenSource = new CancellationTokenSource();
          const queryResult = await runQuery(this.mode, {
            cliServer: this.cliServer,
            queryRunner: this.queryRunner,
            databaseItem: this.databaseItem,
            queryStorageDir: this.queryStorageDir,
            queryDir: this.queryDir,
            progress: (update) => progress({ ...update, maxStep: 1500 }),
            token: cancellationTokenSource.token,
          });
          if (!queryResult) {
            return;
          }

          progress({
            message: "Decoding results",
            step: 1100,
            maxStep: 1500,
          });

          const bqrsChunk = await readQueryResults({
            cliServer: this.cliServer,
            bqrsPath: queryResult.outputDir.bqrsPath,
          });
          if (!bqrsChunk) {
            return;
          }

          progress({
            message: "Finalizing results",
            step: 1450,
            maxStep: 1500,
          });

          const externalApiUsages = decodeBqrsToExternalApiUsages(bqrsChunk);

          await this.postMessage({
            t: "setExternalApiUsages",
            externalApiUsages,
          });
          await this.updateModelDetailsPanelState(
            externalApiUsages,
            this.databaseItem,
          );
        } catch (err) {
          void showAndLogExceptionWithTelemetry(
            this.app.logger,
            this.app.telemetry,
            redactableError(
              asError(err),
            )`Failed to load external API usages: ${getErrorMessage(err)}`,
          );
        }
      },
      { cancellable: false },
    );
  }

  protected async generateModeledMethods(): Promise<void> {
    await withProgress(
      async (progress) => {
        const tokenSource = new CancellationTokenSource();

        let addedDatabase: DatabaseItem | undefined;

        // In application mode, we need the database of a specific library to generate
        // the modeled methods. In framework mode, we'll use the current database.
        if (this.mode === Mode.Application) {
          addedDatabase = await this.promptChooseNewOrExistingDatabase(
            progress,
          );
          if (!addedDatabase) {
            return;
          }
        }

        progress({
          step: 0,
          maxStep: 4000,
          message: "Generating modeled methods for library",
        });

        try {
          await generateFlowModel({
            cliServer: this.cliServer,
            queryRunner: this.queryRunner,
            queryStorageDir: this.queryStorageDir,
            databaseItem: addedDatabase ?? this.databaseItem,
            onResults: async (modeledMethods) => {
              const modeledMethodsByName: Record<string, ModeledMethod> = {};

              for (const modeledMethod of modeledMethods) {
                modeledMethodsByName[modeledMethod.signature] = modeledMethod;
              }

              await this.postMessage({
                t: "addModeledMethods",
                modeledMethods: modeledMethodsByName,
              });
            },
            progress,
            token: tokenSource.token,
          });
        } catch (e: unknown) {
          void showAndLogExceptionWithTelemetry(
            this.app.logger,
            this.app.telemetry,
            redactableError(
              asError(e),
            )`Failed to generate flow model: ${getErrorMessage(e)}`,
          );
        }
      },
      { cancellable: false },
    );
  }

  private async generateModeledMethodsFromLlmV1(
    externalApiUsages: ExternalApiUsage[],
    modeledMethods: Record<string, ModeledMethod>,
  ): Promise<void> {
    await withProgress(async (progress) => {
      const maxStep = 3000;

      progress({
        step: 0,
        maxStep,
        message: "Retrieving usages",
      });

      const usages = await getAutoModelUsages({
        cliServer: this.cliServer,
        queryRunner: this.queryRunner,
        queryStorageDir: this.queryStorageDir,
        queryDir: this.queryDir,
        databaseItem: this.databaseItem,
        progress: (update) => progress({ ...update, maxStep }),
      });

      progress({
        step: 1800,
        maxStep,
        message: "Creating request",
      });

      const request = createAutoModelRequest(
        this.databaseItem.language,
        externalApiUsages,
        modeledMethods,
        usages,
        this.mode,
      );

      progress({
        step: 2000,
        maxStep,
        message: "Sending request",
      });

      const response = await this.callAutoModelApi(request);
      if (!response) {
        return;
      }

      progress({
        step: 2500,
        maxStep,
        message: "Parsing response",
      });

      const predictedModeledMethods = parsePredictedClassifications(
        response.predicted || [],
      );

      progress({
        step: 2800,
        maxStep,
        message: "Applying results",
      });

      await this.postMessage({
        t: "addModeledMethods",
        modeledMethods: predictedModeledMethods,
      });
    });
  }

  private async generateModeledMethodsFromLlmV2(
    packageName: string,
    externalApiUsages: ExternalApiUsage[],
    modeledMethods: Record<string, ModeledMethod>,
  ): Promise<void> {
    await this.autoModeler.startModeling(
      packageName,
      externalApiUsages,
      modeledMethods,
      this.mode,
    );
  }

  private async modelDependency(): Promise<void> {
    return withProgress(async (progress, token) => {
      const addedDatabase = await this.promptChooseNewOrExistingDatabase(
        progress,
      );
      if (!addedDatabase || token.isCancellationRequested) {
        return;
      }

      const modelFile = await pickExtensionPack(
        this.cliServer,
        addedDatabase,
        this.app.logger,
        progress,
        token,
      );
      if (!modelFile) {
        return;
      }

      const view = new DataExtensionsEditorView(
        this.ctx,
        this.app,
        this.databaseManager,
        this.cliServer,
        this.queryRunner,
        this.queryStorageDir,
        this.queryDir,
        addedDatabase,
        modelFile,
        Mode.Framework,
        this.updateModelDetailsPanelState,
        this.revealItemInDetailsPanel,
      );
      await view.openView();
    });
  }

  private async promptChooseNewOrExistingDatabase(
    progress: ProgressCallback,
  ): Promise<DatabaseItem | undefined> {
    const language = this.databaseItem.language;
    const databases = this.databaseManager.databaseItems.filter(
      (db) => db.language === language,
    );
    if (databases.length === 0) {
      return await this.promptImportDatabase(progress);
    } else {
      const local = {
        label: "$(database) Use existing database",
        detail: "Use database from the workspace",
      };
      const github = {
        label: "$(repo) Import database",
        detail: "Choose database from GitHub",
      };
      const newOrExistingDatabase = await window.showQuickPick([local, github]);

      if (!newOrExistingDatabase) {
        void this.app.logger.log("No database chosen");
        return;
      }

      if (newOrExistingDatabase === local) {
        const pickedDatabase = await window.showQuickPick(
          databases.map((database) => ({
            label: database.name,
            description: database.language,
            database,
          })),
          {
            placeHolder: "Pick a database",
          },
        );
        if (!pickedDatabase) {
          void this.app.logger.log("No database chosen");
          return;
        }
        return pickedDatabase.database;
      } else {
        return await this.promptImportDatabase(progress);
      }
    }
  }

  private async promptImportDatabase(
    progress: ProgressCallback,
  ): Promise<DatabaseItem | undefined> {
    // The external API methods are in the library source code, so we need to ask
    // the user to import the library database. We need to have the database
    // imported to the query server, so we need to register it to our workspace.
    const makeSelected = false;
    const addedDatabase = await promptImportGithubDatabase(
      this.app.commands,
      this.databaseManager,
      this.app.workspaceStoragePath ?? this.app.globalStoragePath,
      this.app.credentials,
      progress,
      this.cliServer,
      this.databaseItem.language,
      makeSelected,
    );
    if (!addedDatabase) {
      void this.app.logger.log("No database chosen");
      return;
    }

    return addedDatabase;
  }

  private async callAutoModelApi(
    request: ModelRequest,
  ): Promise<ModelResponse | null> {
    try {
      return await autoModel(this.app.credentials, request);
    } catch (e) {
      if (e instanceof RequestError && e.status === 429) {
        void showAndLogExceptionWithTelemetry(
          this.app.logger,
          this.app.telemetry,
          redactableError(e)`Rate limit hit, please try again soon.`,
        );
        return null;
      } else {
        throw e;
      }
    }
  }
}<|MERGE_RESOLUTION|>--- conflicted
+++ resolved
@@ -72,12 +72,8 @@
     private readonly updateModelDetailsPanelState: (
       externalApiUsages: ExternalApiUsage[],
       databaseItem: DatabaseItem,
-<<<<<<< HEAD
-    ) => void,
+    ) => Promise<void>,
     private readonly revealItemInDetailsPanel: (usage: Usage) => Promise<void>,
-=======
-    ) => Promise<void>,
->>>>>>> 21711477
   ) {
     super(ctx);
 
