import * as sinon from 'sinon';
<<<<<<< HEAD
import { expect } from 'chai';
import { CancellationTokenSource, commands, env, extensions } from 'vscode';
=======
import { assert, expect } from 'chai';
import { CancellationTokenSource, commands, extensions, QuickPickItem, Uri, window } from 'vscode';
>>>>>>> 0d157680
import { CodeQLExtensionInterface } from '../../../extension';
import { logger } from '../../../logging';
import * as config from '../../../config';
import * as ghApiClient from '../../../remote-queries/gh-api/gh-api-client';
import * as ghActionsApiClient from '../../../remote-queries/gh-api/gh-actions-api-client';
import { Credentials } from '../../../authentication';
import * as fs from 'fs-extra';
import * as path from 'path';

import { VariantAnalysisManager } from '../../../remote-queries/variant-analysis-manager';
import { CliVersionConstraint, CodeQLCliServer } from '../../../cli';
import { storagePath } from '../global.helper';
import { VariantAnalysisResultsManager } from '../../../remote-queries/variant-analysis-results-manager';
import { createMockVariantAnalysis } from '../../factories/remote-queries/shared/variant-analysis';
import * as VariantAnalysisModule from '../../../remote-queries/shared/variant-analysis';
import {
  createMockScannedRepo,
  createMockScannedRepos
} from '../../factories/remote-queries/shared/scanned-repositories';
import {
  VariantAnalysis,
  VariantAnalysisScannedRepository,
  VariantAnalysisScannedRepositoryDownloadStatus,
  VariantAnalysisStatus,
} from '../../../remote-queries/shared/variant-analysis';
import { createTimestampFile } from '../../../helpers';
import { createMockVariantAnalysisRepoTask } from '../../factories/remote-queries/gh-api/variant-analysis-repo-task';
import {
  VariantAnalysis as VariantAnalysisApiResponse,
  VariantAnalysisRepoTask
} from '../../../remote-queries/gh-api/variant-analysis';
import { createMockApiResponse } from '../../factories/remote-queries/gh-api/variant-analysis-api-response';
import { UserCancellationException } from '../../../commandRunner';
import { Repository } from '../../../remote-queries/gh-api/repository';
import { setRemoteControllerRepo, setRemoteRepositoryLists } from '../../../config';

describe('Variant Analysis Manager', async function() {
  let sandbox: sinon.SinonSandbox;
  let pathExistsStub: sinon.SinonStub;
  let readJsonStub: sinon.SinonStub;
  let outputJsonStub: sinon.SinonStub;
  let writeFileStub: sinon.SinonStub;
  let cli: CodeQLCliServer;
  let cancellationTokenSource: CancellationTokenSource;
  let variantAnalysisManager: VariantAnalysisManager;
  let variantAnalysis: VariantAnalysis;
  let scannedRepos: VariantAnalysisScannedRepository[];
  let getVariantAnalysisRepoStub: sinon.SinonStub;
  let getVariantAnalysisRepoResultStub: sinon.SinonStub;
  let variantAnalysisResultsManager: VariantAnalysisResultsManager;

  beforeEach(async () => {
    sandbox = sinon.createSandbox();
    sandbox.stub(logger, 'log');
    sandbox.stub(config, 'isVariantAnalysisLiveResultsEnabled').returns(false);
    sandbox.stub(fs, 'mkdirSync');
    writeFileStub = sandbox.stub(fs, 'writeFile');
    pathExistsStub = sandbox.stub(fs, 'pathExists').callThrough();
    readJsonStub = sandbox.stub(fs, 'readJson').callThrough();
    outputJsonStub = sandbox.stub(fs, 'outputJson');

    cancellationTokenSource = new CancellationTokenSource();

    scannedRepos = createMockScannedRepos();
    variantAnalysis = createMockVariantAnalysis({
      status: VariantAnalysisStatus.InProgress,
      scannedRepos,
    });

    try {
      const extension = await extensions.getExtension<CodeQLExtensionInterface | Record<string, never>>('GitHub.vscode-codeql')!.activate();
      cli = extension.cliServer;
      variantAnalysisResultsManager = new VariantAnalysisResultsManager(cli, logger);
      variantAnalysisManager = new VariantAnalysisManager(extension.ctx, cli, storagePath, variantAnalysisResultsManager);
    } catch (e) {
      fail(e as Error);
    }
  });

  afterEach(async () => {
    sandbox.restore();
  });

  describe('runVariantAnalysis', function() {
    // up to 3 minutes per test
    this.timeout(3 * 60 * 1000);

    let progress: sinon.SinonSpy;
    let showQuickPickSpy: sinon.SinonStub;
    let mockGetRepositoryFromNwo: sinon.SinonStub;
    let mockSubmitVariantAnalysis: sinon.SinonStub;
    let mockApiResponse: VariantAnalysisApiResponse;
    let executeCommandSpy: sinon.SinonStub;

    const baseDir = path.join(__dirname, '../../../../src/vscode-tests/cli-integration');
    function getFile(file: string): Uri {
      return Uri.file(path.join(baseDir, file));
    }

    beforeEach(async function() {
      if (!(await cli.cliConstraints.supportsRemoteQueries())) {
        console.log(`Remote queries are not supported on CodeQL CLI v${CliVersionConstraint.CLI_VERSION_REMOTE_QUERIES
          }. Skipping this test.`);
        this.skip();
      }

      writeFileStub.callThrough();

      progress = sandbox.spy();
      // Should not have asked for a language
      showQuickPickSpy = sandbox.stub(window, 'showQuickPick')
        .onFirstCall().resolves({ repositories: ['github/vscode-codeql'] } as unknown as QuickPickItem)
        .onSecondCall().resolves('javascript' as unknown as QuickPickItem);

      executeCommandSpy = sandbox.stub(commands, 'executeCommand').callThrough();

      cancellationTokenSource = new CancellationTokenSource();

      const dummyRepository: Repository = {
        id: 123,
        name: 'vscode-codeql',
        full_name: 'github/vscode-codeql',
        private: false,
      };
      mockGetRepositoryFromNwo = sandbox.stub(ghApiClient, 'getRepositoryFromNwo').resolves(dummyRepository);

      mockApiResponse = createMockApiResponse('in_progress');
      mockSubmitVariantAnalysis = sandbox.stub(ghApiClient, 'submitVariantAnalysis').resolves(mockApiResponse);

      // always run in the vscode-codeql repo
      await setRemoteControllerRepo('github/vscode-codeql');
      await setRemoteRepositoryLists({ 'vscode-codeql': ['github/vscode-codeql'] });
    });

    it('should run a variant analysis that is part of a qlpack', async () => {
      const fileUri = getFile('data-remote-qlpack/in-pack.ql');

      await variantAnalysisManager.runVariantAnalysis(fileUri, progress, cancellationTokenSource.token);

      expect(executeCommandSpy).to.have.been.calledWith('codeQL.monitorVariantAnalysis', sinon.match.has('id', mockApiResponse.id).and(sinon.match.has('status', VariantAnalysisStatus.InProgress)));

      expect(showQuickPickSpy).to.have.been.calledOnce;

      expect(mockGetRepositoryFromNwo).to.have.been.calledOnce;
      expect(mockSubmitVariantAnalysis).to.have.been.calledOnce;
    });

    it('should run a remote query that is not part of a qlpack', async () => {
      const fileUri = getFile('data-remote-no-qlpack/in-pack.ql');

      await variantAnalysisManager.runVariantAnalysis(fileUri, progress, cancellationTokenSource.token);

      expect(executeCommandSpy).to.have.been.calledWith('codeQL.monitorVariantAnalysis', sinon.match.has('id', mockApiResponse.id).and(sinon.match.has('status', VariantAnalysisStatus.InProgress)));

      expect(mockGetRepositoryFromNwo).to.have.been.calledOnce;
      expect(mockSubmitVariantAnalysis).to.have.been.calledOnce;
    });

    it('should run a remote query that is nested inside a qlpack', async () => {
      const fileUri = getFile('data-remote-qlpack-nested/subfolder/in-pack.ql');

      await variantAnalysisManager.runVariantAnalysis(fileUri, progress, cancellationTokenSource.token);

      expect(executeCommandSpy).to.have.been.calledWith('codeQL.monitorVariantAnalysis', sinon.match.has('id', mockApiResponse.id).and(sinon.match.has('status', VariantAnalysisStatus.InProgress)));

      expect(mockGetRepositoryFromNwo).to.have.been.calledOnce;
      expect(mockSubmitVariantAnalysis).to.have.been.calledOnce;
    });

    it('should cancel a run before uploading', async () => {
      const fileUri = getFile('data-remote-no-qlpack/in-pack.ql');

      const promise = variantAnalysisManager.runVariantAnalysis(fileUri, progress, cancellationTokenSource.token);

      cancellationTokenSource.cancel();

      try {
        await promise;
        assert.fail('should have thrown');
      } catch (e) {
        expect(e).to.be.instanceof(UserCancellationException);
      }
    });
  });

  describe('rehydrateVariantAnalysis', () => {
    const variantAnalysis = createMockVariantAnalysis({});

    describe('when the directory does not exist', () => {
      beforeEach(() => {
        pathExistsStub.withArgs(path.join(storagePath, variantAnalysis.id.toString())).resolves(false);
      });

      it('should fire the removed event if the file does not exist', async () => {
        const stub = sandbox.stub();
        variantAnalysisManager.onVariantAnalysisRemoved(stub);

        await variantAnalysisManager.rehydrateVariantAnalysis(variantAnalysis);

        expect(stub).to.have.been.calledOnce;
        sinon.assert.calledWith(pathExistsStub, path.join(storagePath, variantAnalysis.id.toString()));
      });
    });

    describe('when the directory exists', () => {
      beforeEach(() => {
        pathExistsStub.withArgs(path.join(storagePath, variantAnalysis.id.toString())).resolves(true);
      });

      it('should store the variant analysis', async () => {
        await variantAnalysisManager.rehydrateVariantAnalysis(variantAnalysis);

        expect(await variantAnalysisManager.getVariantAnalysis(variantAnalysis.id)).to.deep.equal(variantAnalysis);
      });

      it('should not error if the repo states file does not exist', async () => {
        readJsonStub.withArgs(path.join(storagePath, variantAnalysis.id.toString(), 'repo_states.json')).rejects(new Error('File does not exist'));

        await variantAnalysisManager.rehydrateVariantAnalysis(variantAnalysis);

        sinon.assert.calledWith(readJsonStub, path.join(storagePath, variantAnalysis.id.toString(), 'repo_states.json'));
        expect(await variantAnalysisManager.getRepoStates(variantAnalysis.id)).to.deep.equal([]);
      });

      it('should read in the repo states if it exists', async () => {
        readJsonStub.withArgs(path.join(storagePath, variantAnalysis.id.toString(), 'repo_states.json')).resolves({
          [scannedRepos[0].repository.id]: {
            repositoryId: scannedRepos[0].repository.id,
            downloadStatus: VariantAnalysisScannedRepositoryDownloadStatus.Succeeded,
          },
          [scannedRepos[1].repository.id]: {
            repositoryId: scannedRepos[1].repository.id,
            downloadStatus: VariantAnalysisScannedRepositoryDownloadStatus.InProgress,
          },
        });

        await variantAnalysisManager.rehydrateVariantAnalysis(variantAnalysis);

        sinon.assert.calledWith(readJsonStub, path.join(storagePath, variantAnalysis.id.toString(), 'repo_states.json'));
        expect(await variantAnalysisManager.getRepoStates(variantAnalysis.id)).to.have.same.deep.members([
          {
            repositoryId: scannedRepos[0].repository.id,
            downloadStatus: VariantAnalysisScannedRepositoryDownloadStatus.Succeeded,
          },
          {
            repositoryId: scannedRepos[1].repository.id,
            downloadStatus: VariantAnalysisScannedRepositoryDownloadStatus.InProgress,
          },
        ]);
      });
    });
  });

  describe('when credentials are invalid', async () => {
    beforeEach(async () => {
      sandbox.stub(Credentials, 'initialize').resolves(undefined);
    });

    it('should return early if credentials are wrong', async () => {
      try {
        await variantAnalysisManager.autoDownloadVariantAnalysisResult(
          scannedRepos[0],
          variantAnalysis,
          cancellationTokenSource.token
        );
      } catch (error: any) {
        expect(error.message).to.equal('Error authenticating with GitHub');
      }
    });
  });

  describe('when credentials are valid', async () => {
    let getOctokitStub: sinon.SinonStub;
    let arrayBuffer: ArrayBuffer;

    beforeEach(async () => {
      const mockCredentials = {
        getOctokit: () => Promise.resolve({
          request: getOctokitStub
        })
      } as unknown as Credentials;
      sandbox.stub(Credentials, 'initialize').resolves(mockCredentials);

      const sourceFilePath = path.join(__dirname, '../../../../src/vscode-tests/cli-integration/data/variant-analysis-results.zip');
      arrayBuffer = fs.readFileSync(sourceFilePath).buffer;
    });

    describe('when the artifact_url is missing', async () => {
      beforeEach(async () => {
        const dummyRepoTask = createMockVariantAnalysisRepoTask();
        delete dummyRepoTask.artifact_url;

        getVariantAnalysisRepoStub = sandbox.stub(ghApiClient, 'getVariantAnalysisRepo').resolves(dummyRepoTask);
        getVariantAnalysisRepoResultStub = sandbox.stub(ghApiClient, 'getVariantAnalysisRepoResult').resolves(arrayBuffer);
      });

      it('should not try to download the result', async () => {
        await variantAnalysisManager.autoDownloadVariantAnalysisResult(
          scannedRepos[0],
          variantAnalysis,
          cancellationTokenSource.token
        );

        expect(getVariantAnalysisRepoResultStub.notCalled).to.be.true;
      });
    });

    describe('when the artifact_url is present', async () => {
      let dummyRepoTask: VariantAnalysisRepoTask;

      beforeEach(async () => {
        dummyRepoTask = createMockVariantAnalysisRepoTask();

        getVariantAnalysisRepoStub = sandbox.stub(ghApiClient, 'getVariantAnalysisRepo').resolves(dummyRepoTask);
        getVariantAnalysisRepoResultStub = sandbox.stub(ghApiClient, 'getVariantAnalysisRepoResult').resolves(arrayBuffer);
      });

      describe('autoDownloadVariantAnalysisResult', async () => {
        it('should return early if variant analysis is cancelled', async () => {
          cancellationTokenSource.cancel();

          await variantAnalysisManager.autoDownloadVariantAnalysisResult(
            scannedRepos[0],
            variantAnalysis,
            cancellationTokenSource.token
          );

          expect(getVariantAnalysisRepoStub.notCalled).to.be.true;
        });

        it('should fetch a repo task', async () => {
          await variantAnalysisManager.autoDownloadVariantAnalysisResult(
            scannedRepos[0],
            variantAnalysis,
            cancellationTokenSource.token
          );

          expect(getVariantAnalysisRepoStub.calledOnce).to.be.true;
        });

        it('should fetch a repo result', async () => {
          await variantAnalysisManager.autoDownloadVariantAnalysisResult(
            scannedRepos[0],
            variantAnalysis,
            cancellationTokenSource.token
          );

          expect(getVariantAnalysisRepoResultStub.calledOnce).to.be.true;
        });

        it('should skip the download if the repository has already been downloaded', async () => {
          // First, do a download so it is downloaded. This avoids having to mock the repo states.
          await variantAnalysisManager.autoDownloadVariantAnalysisResult(
            scannedRepos[0],
            variantAnalysis,
            cancellationTokenSource.token
          );

          getVariantAnalysisRepoStub.resetHistory();

          await variantAnalysisManager.autoDownloadVariantAnalysisResult(
            scannedRepos[0],
            variantAnalysis,
            cancellationTokenSource.token
          );

          expect(getVariantAnalysisRepoStub.notCalled).to.be.true;
        });

        it('should write the repo state when the download is successful', async () => {
          await variantAnalysisManager.autoDownloadVariantAnalysisResult(
            scannedRepos[0],
            variantAnalysis,
            cancellationTokenSource.token
          );

          sinon.assert.calledWith(outputJsonStub, path.join(storagePath, variantAnalysis.id.toString(), 'repo_states.json'), {
            [scannedRepos[0].repository.id]: {
              repositoryId: scannedRepos[0].repository.id,
              downloadStatus: VariantAnalysisScannedRepositoryDownloadStatus.Succeeded,
            },
          });
        });

        it('should not write the repo state when the download fails', async () => {
          getVariantAnalysisRepoResultStub.rejects(new Error('Failed to download'));

          try {
            await variantAnalysisManager.autoDownloadVariantAnalysisResult(
              scannedRepos[0],
              variantAnalysis,
              cancellationTokenSource.token
            );
            fail('Expected an error to be thrown');
          } catch (e: any) {
            // we can ignore this error, we expect this
          }

          sinon.assert.notCalled(outputJsonStub);
        });

        it('should have a failed repo state when the repo task API fails', async () => {
          getVariantAnalysisRepoStub.onFirstCall().rejects(new Error('Failed to download'));

          try {
            await variantAnalysisManager.autoDownloadVariantAnalysisResult(
              scannedRepos[0],
              variantAnalysis,
              cancellationTokenSource.token
            );
            fail('Expected an error to be thrown');
          } catch (e) {
            // we can ignore this error, we expect this
          }

          sinon.assert.notCalled(outputJsonStub);

          await variantAnalysisManager.autoDownloadVariantAnalysisResult(
            scannedRepos[1],
            variantAnalysis,
            cancellationTokenSource.token
          );

          sinon.assert.calledWith(outputJsonStub, path.join(storagePath, variantAnalysis.id.toString(), 'repo_states.json'), {
            [scannedRepos[0].repository.id]: {
              repositoryId: scannedRepos[0].repository.id,
              downloadStatus: VariantAnalysisScannedRepositoryDownloadStatus.Failed,
            },
            [scannedRepos[1].repository.id]: {
              repositoryId: scannedRepos[1].repository.id,
              downloadStatus: VariantAnalysisScannedRepositoryDownloadStatus.Succeeded,
            },
          });
        });

        it('should have a failed repo state when the download fails', async () => {
          getVariantAnalysisRepoResultStub.onFirstCall().rejects(new Error('Failed to download'));

          try {
            await variantAnalysisManager.autoDownloadVariantAnalysisResult(
              scannedRepos[0],
              variantAnalysis,
              cancellationTokenSource.token
            );
            fail('Expected an error to be thrown');
          } catch (e) {
            // we can ignore this error, we expect this
          }

          sinon.assert.notCalled(outputJsonStub);

          await variantAnalysisManager.autoDownloadVariantAnalysisResult(
            scannedRepos[1],
            variantAnalysis,
            cancellationTokenSource.token
          );

          sinon.assert.calledWith(outputJsonStub, path.join(storagePath, variantAnalysis.id.toString(), 'repo_states.json'), {
            [scannedRepos[0].repository.id]: {
              repositoryId: scannedRepos[0].repository.id,
              downloadStatus: VariantAnalysisScannedRepositoryDownloadStatus.Failed,
            },
            [scannedRepos[1].repository.id]: {
              repositoryId: scannedRepos[1].repository.id,
              downloadStatus: VariantAnalysisScannedRepositoryDownloadStatus.Succeeded,
            },
          });
        });

        it('should update the repo state correctly', async () => {
          // To set some initial repo states, we need to mock the correct methods so that the repo states are read in.
          // The actual tests for these are in rehydrateVariantAnalysis, so we can just mock them here and test that
          // the methods are called.

          pathExistsStub.withArgs(path.join(storagePath, variantAnalysis.id.toString())).resolves(true);
          // This will read in the correct repo states
          readJsonStub.withArgs(path.join(storagePath, variantAnalysis.id.toString(), 'repo_states.json')).resolves({
            [scannedRepos[1].repository.id]: {
              repositoryId: scannedRepos[1].repository.id,
              downloadStatus: VariantAnalysisScannedRepositoryDownloadStatus.Succeeded,
            },
            [scannedRepos[2].repository.id]: {
              repositoryId: scannedRepos[2].repository.id,
              downloadStatus: VariantAnalysisScannedRepositoryDownloadStatus.InProgress,
            },
          });

          await variantAnalysisManager.rehydrateVariantAnalysis(variantAnalysis);
          sinon.assert.calledWith(readJsonStub, path.join(storagePath, variantAnalysis.id.toString(), 'repo_states.json'));

          await variantAnalysisManager.autoDownloadVariantAnalysisResult(
            scannedRepos[0],
            variantAnalysis,
            cancellationTokenSource.token
          );

          sinon.assert.calledWith(outputJsonStub, path.join(storagePath, variantAnalysis.id.toString(), 'repo_states.json'), {
            [scannedRepos[1].repository.id]: {
              repositoryId: scannedRepos[1].repository.id,
              downloadStatus: VariantAnalysisScannedRepositoryDownloadStatus.Succeeded,
            },
            [scannedRepos[2].repository.id]: {
              repositoryId: scannedRepos[2].repository.id,
              downloadStatus: VariantAnalysisScannedRepositoryDownloadStatus.InProgress,
            },
            [scannedRepos[0].repository.id]: {
              repositoryId: scannedRepos[0].repository.id,
              downloadStatus: VariantAnalysisScannedRepositoryDownloadStatus.Succeeded,
            }
          });
        });
      });

      describe('enqueueDownload', async () => {
        it('should pop download tasks off the queue', async () => {
          const getResultsSpy = sandbox.spy(variantAnalysisManager, 'autoDownloadVariantAnalysisResult');

          await variantAnalysisManager.enqueueDownload(scannedRepos[0], variantAnalysis, cancellationTokenSource.token);
          await variantAnalysisManager.enqueueDownload(scannedRepos[1], variantAnalysis, cancellationTokenSource.token);
          await variantAnalysisManager.enqueueDownload(scannedRepos[2], variantAnalysis, cancellationTokenSource.token);

          expect(variantAnalysisManager.downloadsQueueSize()).to.equal(0);
          expect(getResultsSpy).to.have.been.calledThrice;
        });
      });

      describe('removeVariantAnalysis', async () => {
        let removeAnalysisResultsStub: sinon.SinonStub;
        let removeStorageStub: sinon.SinonStub;
        let dummyVariantAnalysis: VariantAnalysis;

        beforeEach(async () => {
          dummyVariantAnalysis = createMockVariantAnalysis({});
          removeAnalysisResultsStub = sandbox.stub(variantAnalysisResultsManager, 'removeAnalysisResults');
          removeStorageStub = sandbox.stub(fs, 'remove');
        });

        it('should remove variant analysis', async () => {
          await variantAnalysisManager.onVariantAnalysisUpdated(dummyVariantAnalysis);
          expect(variantAnalysisManager.variantAnalysesSize).to.eq(1);

          await variantAnalysisManager.removeVariantAnalysis(dummyVariantAnalysis);

          expect(removeAnalysisResultsStub).to.have.been.calledOnce;
          expect(removeStorageStub).to.have.been.calledOnce;
          expect(variantAnalysisManager.variantAnalysesSize).to.equal(0);
        });
      });
    });
  });

  describe('when rehydrating a query', async () => {
    let variantAnalysis: VariantAnalysis;
    let variantAnalysisRemovedSpy: sinon.SinonSpy;
    let monitorVariantAnalysisCommandSpy: sinon.SinonSpy;

    beforeEach(() => {
      variantAnalysis = createMockVariantAnalysis({});

      variantAnalysisRemovedSpy = sinon.spy();
      variantAnalysisManager.onVariantAnalysisRemoved(variantAnalysisRemovedSpy);

      monitorVariantAnalysisCommandSpy = sinon.spy();
      sandbox.stub(commands, 'executeCommand').callsFake(monitorVariantAnalysisCommandSpy);
    });

    describe('when variant analysis record doesn\'t exist', async () => {
      it('should remove the variant analysis', async () => {
        await variantAnalysisManager.rehydrateVariantAnalysis(variantAnalysis);
        sinon.assert.calledOnce(variantAnalysisRemovedSpy);
      });

      it('should not trigger a monitoring command', async () => {
        await variantAnalysisManager.rehydrateVariantAnalysis(variantAnalysis);
        sinon.assert.notCalled(monitorVariantAnalysisCommandSpy);
      });
    });

    describe('when variant analysis record does exist', async () => {
      let variantAnalysisStorageLocation: string;

      beforeEach(async () => {
        variantAnalysisStorageLocation = variantAnalysisManager.getVariantAnalysisStorageLocation(variantAnalysis.id);
        await createTimestampFile(variantAnalysisStorageLocation);
      });

      afterEach(() => {
        fs.rmSync(variantAnalysisStorageLocation, { recursive: true });
      });

      describe('when the variant analysis is not complete', async () => {
        beforeEach(() => {
          sandbox.stub(VariantAnalysisModule, 'isVariantAnalysisComplete').resolves(false);
        });

        it('should not remove the variant analysis', async () => {
          await variantAnalysisManager.rehydrateVariantAnalysis(variantAnalysis);
          sinon.assert.notCalled(variantAnalysisRemovedSpy);
        });

        it('should trigger a monitoring command', async () => {
          await variantAnalysisManager.rehydrateVariantAnalysis(variantAnalysis);
          sinon.assert.calledWith(monitorVariantAnalysisCommandSpy, 'codeQL.monitorVariantAnalysis');
        });
      });

      describe('when the variant analysis is complete', async () => {
        beforeEach(() => {
          sandbox.stub(VariantAnalysisModule, 'isVariantAnalysisComplete').resolves(true);
        });

        it('should not remove the variant analysis', async () => {
          await variantAnalysisManager.rehydrateVariantAnalysis(variantAnalysis);
          sinon.assert.notCalled(variantAnalysisRemovedSpy);
        });

        it('should not trigger a monitoring command', async () => {
          await variantAnalysisManager.rehydrateVariantAnalysis(variantAnalysis);
          sinon.assert.notCalled(monitorVariantAnalysisCommandSpy);
        });
      });
    });
  });

  describe('cancelVariantAnalysis', async () => {
    let variantAnalysis: VariantAnalysis;
    let mockCancelVariantAnalysis: sinon.SinonStub;
    let getOctokitStub: sinon.SinonStub;

    let variantAnalysisStorageLocation: string;

    beforeEach(async () => {
      variantAnalysis = createMockVariantAnalysis({});

      mockCancelVariantAnalysis = sandbox.stub(ghActionsApiClient, 'cancelVariantAnalysis');

      variantAnalysisStorageLocation = variantAnalysisManager.getVariantAnalysisStorageLocation(variantAnalysis.id);
      await createTimestampFile(variantAnalysisStorageLocation);
      await variantAnalysisManager.rehydrateVariantAnalysis(variantAnalysis);
    });

    afterEach(() => {
      fs.rmSync(variantAnalysisStorageLocation, { recursive: true });
    });

    describe('when the credentials are invalid', () => {
      beforeEach(async () => {
        sandbox.stub(Credentials, 'initialize').resolves(undefined);
      });

      it('should return early', async () => {
        try {
          await variantAnalysisManager.cancelVariantAnalysis(variantAnalysis.id);
        } catch (error: any) {
          expect(error.message).to.equal('Error authenticating with GitHub');
        }
      });
    });

    describe('when the credentials are valid', () => {
      let mockCredentials: Credentials;

      beforeEach(async () => {
        mockCredentials = {
          getOctokit: () => Promise.resolve({
            request: getOctokitStub
          })
        } as unknown as Credentials;
        sandbox.stub(Credentials, 'initialize').resolves(mockCredentials);
      });

      it('should return early if the variant analysis is not found', async () => {
        try {
          await variantAnalysisManager.cancelVariantAnalysis(variantAnalysis.id + 100);
        } catch (error: any) {
          expect(error.message).to.equal('No variant analysis with id: ' + (variantAnalysis.id + 100));
        }
      });

      it('should return early if the variant analysis does not have an actions workflow run id', async () => {
        await variantAnalysisManager.onVariantAnalysisUpdated({
          ...variantAnalysis,
          actionsWorkflowRunId: undefined,
        });

        try {
          await variantAnalysisManager.cancelVariantAnalysis(variantAnalysis.id);
        } catch (error: any) {
          expect(error.message).to.equal(`No workflow run id for variant analysis with id: ${variantAnalysis.id}`);
        }
      });

      it('should return cancel if valid', async () => {
        await variantAnalysisManager.cancelVariantAnalysis(variantAnalysis.id);

        expect(mockCancelVariantAnalysis).to.have.been.calledWith(mockCredentials, variantAnalysis);
      });
    });
  });

  describe('copyRepoListToClipboard', async () => {
    let variantAnalysis: VariantAnalysis;
    let variantAnalysisStorageLocation: string;

    let writeTextStub: sinon.SinonStub;

    beforeEach(async () => {
      variantAnalysis = createMockVariantAnalysis({});

      variantAnalysisStorageLocation = variantAnalysisManager.getVariantAnalysisStorageLocation(variantAnalysis.id);
      await createTimestampFile(variantAnalysisStorageLocation);
      await variantAnalysisManager.rehydrateVariantAnalysis(variantAnalysis);

      writeTextStub = sinon.stub();
      sinon.stub(env, 'clipboard').value({
        writeText: writeTextStub,
      });
    });

    afterEach(() => {
      fs.rmSync(variantAnalysisStorageLocation, { recursive: true });
    });

    describe('when the variant analysis does not have any repositories', () => {
      beforeEach(async () => {
        await variantAnalysisManager.rehydrateVariantAnalysis({
          ...variantAnalysis,
          scannedRepos: [],
        });
      });

      it('should not copy any text', async () => {
        await variantAnalysisManager.copyRepoListToClipboard(variantAnalysis.id);

        expect(writeTextStub).not.to.have.been.called;
      });
    });

    describe('when the variant analysis does not have any repositories with results', () => {
      beforeEach(async () => {
        await variantAnalysisManager.rehydrateVariantAnalysis({
          ...variantAnalysis,
          scannedRepos: [
            {
              ...createMockScannedRepo(),
              resultCount: 0,
            },
            {
              ...createMockScannedRepo(),
              resultCount: undefined,
            }
          ],
        });
      });

      it('should not copy any text', async () => {
        await variantAnalysisManager.copyRepoListToClipboard(variantAnalysis.id);

        expect(writeTextStub).not.to.have.been.called;
      });
    });

    describe('when the variant analysis has repositories with results', () => {
      const scannedRepos = [
        {
          ...createMockScannedRepo(),
          resultCount: 100,
        },
        {
          ...createMockScannedRepo(),
          resultCount: 0,
        },
        {
          ...createMockScannedRepo(),
          resultCount: 200,
        },
        {
          ...createMockScannedRepo(),
          resultCount: undefined,
        },
        {
          ...createMockScannedRepo(),
          resultCount: 5,
        },
      ];

      beforeEach(async () => {
        await variantAnalysisManager.rehydrateVariantAnalysis({
          ...variantAnalysis,
          scannedRepos,
        });
      });

      it('should copy text', async () => {
        await variantAnalysisManager.copyRepoListToClipboard(variantAnalysis.id);

        expect(writeTextStub).to.have.been.calledOnce;
      });

      it('should be valid JSON when put in object', async () => {
        await variantAnalysisManager.copyRepoListToClipboard(variantAnalysis.id);

        const text = writeTextStub.getCalls()[0].lastArg;

        const parsed = JSON.parse('{' + text + '}');

        expect(parsed).to.deep.eq({
          'new-repo-list': [
            scannedRepos[0].repository.fullName,
            scannedRepos[2].repository.fullName,
            scannedRepos[4].repository.fullName,
          ],
        });
      });
    });
  });
});<|MERGE_RESOLUTION|>--- conflicted
+++ resolved
@@ -1,11 +1,6 @@
 import * as sinon from 'sinon';
-<<<<<<< HEAD
-import { expect } from 'chai';
-import { CancellationTokenSource, commands, env, extensions } from 'vscode';
-=======
 import { assert, expect } from 'chai';
-import { CancellationTokenSource, commands, extensions, QuickPickItem, Uri, window } from 'vscode';
->>>>>>> 0d157680
+import { CancellationTokenSource, commands, env, extensions, QuickPickItem, Uri, window } from 'vscode';
 import { CodeQLExtensionInterface } from '../../../extension';
 import { logger } from '../../../logging';
 import * as config from '../../../config';
