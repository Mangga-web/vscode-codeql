--- conflicted
+++ resolved
@@ -21,21 +21,15 @@
 import { CodeQLCliServer } from '../../../cli';
 import { storagePath } from '../global.helper';
 import { VariantAnalysisResultsManager } from '../../../remote-queries/variant-analysis-results-manager';
-<<<<<<< HEAD
 import {
   VariantAnalysis,
   VariantAnalysisScannedRepositoryDownloadStatus
 } from '../../../remote-queries/shared/variant-analysis';
 import { createMockVariantAnalysis } from '../../factories/remote-queries/shared/variant-analysis';
-import { QueryStatus } from '../../../query-status';
-=======
-import { createMockVariantAnalysis } from '../../factories/remote-queries/shared/variant-analysis';
-import { VariantAnalysis } from '../../../remote-queries/shared/variant-analysis';
 import * as VariantAnalysisModule from '../../../remote-queries/shared/variant-analysis';
 import { createTimestampFile } from '../../../helpers';
->>>>>>> e7a0c7e6
-
-describe.only('Variant Analysis Manager', async function() {
+
+describe('Variant Analysis Manager', async function() {
   let sandbox: sinon.SinonSandbox;
   let pathExistsStub: sinon.SinonStub;
   let readJsonStub: sinon.SinonStub;
@@ -79,7 +73,7 @@
   });
 
   describe('rehydrateVariantAnalysis', () => {
-    const variantAnalysis = createMockVariantAnalysis();
+    const variantAnalysis = createMockVariantAnalysis({});
 
     describe('when the directory does not exist', () => {
       beforeEach(() => {
@@ -90,7 +84,7 @@
         const stub = sandbox.stub();
         variantAnalysisManager.onVariantAnalysisRemoved(stub);
 
-        await variantAnalysisManager.rehydrateVariantAnalysis(variantAnalysis, QueryStatus.InProgress);
+        await variantAnalysisManager.rehydrateVariantAnalysis(variantAnalysis);
 
         expect(stub).to.have.been.calledOnce;
         sinon.assert.calledWith(pathExistsStub, path.join(storagePath, variantAnalysis.id.toString()));
@@ -103,7 +97,7 @@
       });
 
       it('should store the variant analysis', async () => {
-        await variantAnalysisManager.rehydrateVariantAnalysis(variantAnalysis, QueryStatus.InProgress);
+        await variantAnalysisManager.rehydrateVariantAnalysis(variantAnalysis);
 
         expect(await variantAnalysisManager.getVariantAnalysis(variantAnalysis.id)).to.deep.equal(variantAnalysis);
       });
@@ -111,7 +105,7 @@
       it('should not error if the repo states file does not exist', async () => {
         readJsonStub.withArgs(path.join(storagePath, variantAnalysis.id.toString(), 'repo_states.json')).rejects(new Error('File does not exist'));
 
-        await variantAnalysisManager.rehydrateVariantAnalysis(variantAnalysis, QueryStatus.InProgress);
+        await variantAnalysisManager.rehydrateVariantAnalysis(variantAnalysis);
 
         sinon.assert.calledWith(readJsonStub, path.join(storagePath, variantAnalysis.id.toString(), 'repo_states.json'));
         expect(await variantAnalysisManager.getRepoStates(variantAnalysis.id)).to.deep.equal([]);
@@ -129,7 +123,7 @@
           },
         });
 
-        await variantAnalysisManager.rehydrateVariantAnalysis(variantAnalysis, QueryStatus.InProgress);
+        await variantAnalysisManager.rehydrateVariantAnalysis(variantAnalysis);
 
         sinon.assert.calledWith(readJsonStub, path.join(storagePath, variantAnalysis.id.toString(), 'repo_states.json'));
         expect(await variantAnalysisManager.getRepoStates(variantAnalysis.id)).to.have.same.deep.members([
@@ -245,7 +239,7 @@
           // First, do a download so it is downloaded. This avoids having to mock the repo states.
           await variantAnalysisManager.autoDownloadVariantAnalysisResult(
             scannedRepos[0],
-            variantAnalysis,
+            variantAnalysisApiResponse,
             cancellationTokenSource.token
           );
 
@@ -253,7 +247,7 @@
 
           await variantAnalysisManager.autoDownloadVariantAnalysisResult(
             scannedRepos[0],
-            variantAnalysis,
+            variantAnalysisApiResponse,
             cancellationTokenSource.token
           );
 
@@ -263,11 +257,11 @@
         it('should write the repo state when the download is successful', async () => {
           await variantAnalysisManager.autoDownloadVariantAnalysisResult(
             scannedRepos[0],
-            variantAnalysis,
-            cancellationTokenSource.token
-          );
-
-          sinon.assert.calledWith(outputJsonStub, path.join(storagePath, variantAnalysis.id.toString(), 'repo_states.json'), {
+            variantAnalysisApiResponse,
+            cancellationTokenSource.token
+          );
+
+          sinon.assert.calledWith(outputJsonStub, path.join(storagePath, variantAnalysisApiResponse.id.toString(), 'repo_states.json'), {
             [scannedRepos[0].repository.id]: {
               repositoryId: scannedRepos[0].repository.id,
               downloadStatus: VariantAnalysisScannedRepositoryDownloadStatus.Succeeded,
@@ -281,7 +275,7 @@
           try {
             await variantAnalysisManager.autoDownloadVariantAnalysisResult(
               scannedRepos[0],
-              variantAnalysis,
+              variantAnalysisApiResponse,
               cancellationTokenSource.token
             );
             fail('Expected an error to be thrown');
@@ -298,7 +292,7 @@
           try {
             await variantAnalysisManager.autoDownloadVariantAnalysisResult(
               scannedRepos[0],
-              variantAnalysis,
+              variantAnalysisApiResponse,
               cancellationTokenSource.token
             );
             fail('Expected an error to be thrown');
@@ -310,11 +304,11 @@
 
           await variantAnalysisManager.autoDownloadVariantAnalysisResult(
             scannedRepos[1],
-            variantAnalysis,
-            cancellationTokenSource.token
-          );
-
-          sinon.assert.calledWith(outputJsonStub, path.join(storagePath, variantAnalysis.id.toString(), 'repo_states.json'), {
+            variantAnalysisApiResponse,
+            cancellationTokenSource.token
+          );
+
+          sinon.assert.calledWith(outputJsonStub, path.join(storagePath, variantAnalysisApiResponse.id.toString(), 'repo_states.json'), {
             [scannedRepos[0].repository.id]: {
               repositoryId: scannedRepos[0].repository.id,
               downloadStatus: VariantAnalysisScannedRepositoryDownloadStatus.Failed,
@@ -332,7 +326,7 @@
           try {
             await variantAnalysisManager.autoDownloadVariantAnalysisResult(
               scannedRepos[0],
-              variantAnalysis,
+              variantAnalysisApiResponse,
               cancellationTokenSource.token
             );
             fail('Expected an error to be thrown');
@@ -344,11 +338,11 @@
 
           await variantAnalysisManager.autoDownloadVariantAnalysisResult(
             scannedRepos[1],
-            variantAnalysis,
-            cancellationTokenSource.token
-          );
-
-          sinon.assert.calledWith(outputJsonStub, path.join(storagePath, variantAnalysis.id.toString(), 'repo_states.json'), {
+            variantAnalysisApiResponse,
+            cancellationTokenSource.token
+          );
+
+          sinon.assert.calledWith(outputJsonStub, path.join(storagePath, variantAnalysisApiResponse.id.toString(), 'repo_states.json'), {
             [scannedRepos[0].repository.id]: {
               repositoryId: scannedRepos[0].repository.id,
               downloadStatus: VariantAnalysisScannedRepositoryDownloadStatus.Failed,
@@ -365,9 +359,9 @@
           // The actual tests for these are in rehydrateVariantAnalysis, so we can just mock them here and test that
           // the methods are called.
 
-          pathExistsStub.withArgs(path.join(storagePath, variantAnalysis.id.toString())).resolves(true);
+          pathExistsStub.withArgs(path.join(storagePath, variantAnalysisApiResponse.id.toString())).resolves(true);
           // This will read in the correct repo states
-          readJsonStub.withArgs(path.join(storagePath, variantAnalysis.id.toString(), 'repo_states.json')).resolves({
+          readJsonStub.withArgs(path.join(storagePath, variantAnalysisApiResponse.id.toString(), 'repo_states.json')).resolves({
             [scannedRepos[1].repository.id]: {
               repositoryId: scannedRepos[1].repository.id,
               downloadStatus: VariantAnalysisScannedRepositoryDownloadStatus.Succeeded,
@@ -379,18 +373,18 @@
           });
 
           await variantAnalysisManager.rehydrateVariantAnalysis({
-            ...createMockVariantAnalysis(),
-            id: variantAnalysis.id,
-          }, QueryStatus.InProgress);
-          sinon.assert.calledWith(readJsonStub, path.join(storagePath, variantAnalysis.id.toString(), 'repo_states.json'));
-
-          await variantAnalysisManager.autoDownloadVariantAnalysisResult(
-            scannedRepos[0],
-            variantAnalysis,
-            cancellationTokenSource.token
-          );
-
-          sinon.assert.calledWith(outputJsonStub, path.join(storagePath, variantAnalysis.id.toString(), 'repo_states.json'), {
+            ...createMockVariantAnalysis({}),
+            id: variantAnalysisApiResponse.id,
+          });
+          sinon.assert.calledWith(readJsonStub, path.join(storagePath, variantAnalysisApiResponse.id.toString(), 'repo_states.json'));
+
+          await variantAnalysisManager.autoDownloadVariantAnalysisResult(
+            scannedRepos[0],
+            variantAnalysisApiResponse,
+            cancellationTokenSource.token
+          );
+
+          sinon.assert.calledWith(outputJsonStub, path.join(storagePath, variantAnalysisApiResponse.id.toString(), 'repo_states.json'), {
             [scannedRepos[1].repository.id]: {
               repositoryId: scannedRepos[1].repository.id,
               downloadStatus: VariantAnalysisScannedRepositoryDownloadStatus.Succeeded,
