--- conflicted
+++ resolved
@@ -1,28 +1,14 @@
-<<<<<<< HEAD
-import { join } from "path";
-import { Uri, window as Window, window, workspace } from "vscode";
-=======
 import { basename, dirname, join } from "path";
-import { Uri, window as Window, workspace } from "vscode";
->>>>>>> 407825e1
+import { Uri, window, window as Window, workspace } from "vscode";
 import { CodeQLCliServer } from "../codeql-cli/cli";
 import { showAndLogExceptionWithTelemetry } from "../common/logging";
 import { Credentials } from "../common/authentication";
-<<<<<<< HEAD
 import {
   getLanguageDisplayName,
   QueryLanguage,
 } from "../common/query-language";
-import {
-  getFirstWorkspaceFolder,
-  isFolderAlreadyInWorkspace,
-} from "../common/vscode/workspace-folders";
+import { getFirstWorkspaceFolder } from "../common/vscode/workspace-folders";
 import { asError, getErrorMessage } from "../common/helpers-pure";
-=======
-import { QueryLanguage } from "../common/query-language";
-import { getFirstWorkspaceFolder } from "../common/vscode/workspace-folders";
-import { getErrorMessage } from "../common/helpers-pure";
->>>>>>> 407825e1
 import { QlPackGenerator } from "./qlpack-generator";
 import { DatabaseItem, DatabaseManager } from "../databases/local-databases";
 import {
@@ -41,13 +27,10 @@
 } from "../config";
 import { lstat, pathExists } from "fs-extra";
 import { askForLanguage } from "../codeql-cli/query-language";
-<<<<<<< HEAD
 import { showInformationMessageWithAction } from "../common/vscode/dialog";
 import { redactableError } from "../common/errors";
 import { App } from "../common/app";
-=======
 import { QueryTreeViewItem } from "../queries-panel/query-tree-view-item";
->>>>>>> 407825e1
 
 type QueryLanguagesToDatabaseMap = Record<string, string>;
 
@@ -277,13 +260,8 @@
       this.fileName = await this.determineNextFileName(this.folderName);
       await qlPackGenerator.createExampleQlFile(this.fileName);
     } catch (e: unknown) {
-<<<<<<< HEAD
       void this.app.logger.log(
-        `Could not create skeleton QL pack: ${getErrorMessage(e)}`,
-=======
-      void this.logger.log(
         `Could not create query example file: ${getErrorMessage(e)}`,
->>>>>>> 407825e1
       );
     }
   }
