import { DisposableObject } from "./common/disposable-object";
import {
  workspace,
  Event,
  EventEmitter,
  ConfigurationChangeEvent,
  ConfigurationTarget,
  ConfigurationScope,
} from "vscode";
import { DistributionManager } from "./codeql-cli/distribution";
import { extLogger } from "./common/logging/vscode";
import { ONE_DAY_IN_MS } from "./common/time";
import {
  FilterKey,
  SortKey,
  defaultFilterSortState,
} from "./variant-analysis/shared/variant-analysis-filter-sort";

export const ALL_SETTINGS: Setting[] = [];

/** Helper class to look up a labelled (and possibly nested) setting. */
export class Setting {
  name: string;
  parent?: Setting;
  private _hasChildren = false;

  constructor(
    name: string,
    parent?: Setting,
    private readonly languageId?: string,
  ) {
    this.name = name;
    this.parent = parent;
    if (parent !== undefined) {
      parent._hasChildren = true;
    }
    ALL_SETTINGS.push(this);
  }

  get hasChildren() {
    return this._hasChildren;
  }

  get qualifiedName(): string {
    if (this.parent === undefined) {
      return this.name;
    } else {
      return `${this.parent.qualifiedName}.${this.name}`;
    }
  }

<<<<<<< HEAD
  get scope(): ConfigurationScope | undefined {
    if (this.languageId !== undefined) {
      return {
        languageId: this.languageId,
      };
    } else {
      return this.parent?.scope;
    }
  }

  getValue<T>(): T {
=======
  getValue<T>(scope?: ConfigurationScope | null): T {
>>>>>>> 67d342f2
    if (this.parent === undefined) {
      throw new Error("Cannot get the value of a root setting.");
    }
    return workspace
<<<<<<< HEAD
      .getConfiguration(this.parent.qualifiedName, this.parent.scope)
=======
      .getConfiguration(this.parent.qualifiedName, scope)
>>>>>>> 67d342f2
      .get<T>(this.name)!;
  }

  updateValue<T>(value: T, target: ConfigurationTarget): Thenable<void> {
    if (this.parent === undefined) {
      throw new Error("Cannot update the value of a root setting.");
    }
    return workspace
      .getConfiguration(this.parent.qualifiedName, this.parent.scope)
      .update(this.name, value, target);
  }
}

export interface InspectionResult<T> {
  globalValue?: T;
  workspaceValue?: T;
  workspaceFolderValue?: T;
}

const VSCODE_DEBUG_SETTING = new Setting("debug", undefined, "ql");
export const VSCODE_SAVE_BEFORE_START_SETTING = new Setting(
  "saveBeforeStart",
  VSCODE_DEBUG_SETTING,
);

const ROOT_SETTING = new Setting("codeQL");

// Global configuration
const TELEMETRY_SETTING = new Setting("telemetry", ROOT_SETTING);
const AST_VIEWER_SETTING = new Setting("astViewer", ROOT_SETTING);
const CONTEXTUAL_QUERIES_SETTINGS = new Setting(
  "contextualQueries",
  ROOT_SETTING,
);
const GLOBAL_TELEMETRY_SETTING = new Setting("telemetry");
const LOG_INSIGHTS_SETTING = new Setting("logInsights", ROOT_SETTING);

export const LOG_TELEMETRY = new Setting("logTelemetry", TELEMETRY_SETTING);
export const ENABLE_TELEMETRY = new Setting(
  "enableTelemetry",
  TELEMETRY_SETTING,
);

export const GLOBAL_ENABLE_TELEMETRY = new Setting(
  "enableTelemetry",
  GLOBAL_TELEMETRY_SETTING,
);

// Distribution configuration
const DISTRIBUTION_SETTING = new Setting("cli", ROOT_SETTING);
export const CUSTOM_CODEQL_PATH_SETTING = new Setting(
  "executablePath",
  DISTRIBUTION_SETTING,
);
const INCLUDE_PRERELEASE_SETTING = new Setting(
  "includePrerelease",
  DISTRIBUTION_SETTING,
);
const PERSONAL_ACCESS_TOKEN_SETTING = new Setting(
  "personalAccessToken",
  DISTRIBUTION_SETTING,
);

// Query History configuration
const QUERY_HISTORY_SETTING = new Setting("queryHistory", ROOT_SETTING);
const QUERY_HISTORY_FORMAT_SETTING = new Setting(
  "format",
  QUERY_HISTORY_SETTING,
);
const QUERY_HISTORY_TTL = new Setting("ttl", QUERY_HISTORY_SETTING);

/** When these settings change, the distribution should be updated. */
const DISTRIBUTION_CHANGE_SETTINGS = [
  CUSTOM_CODEQL_PATH_SETTING,
  INCLUDE_PRERELEASE_SETTING,
  PERSONAL_ACCESS_TOKEN_SETTING,
];

export interface DistributionConfig {
  readonly customCodeQlPath?: string;
  updateCustomCodeQlPath: (newPath: string | undefined) => Promise<void>;
  includePrerelease: boolean;
  personalAccessToken?: string;
  ownerName?: string;
  repositoryName?: string;
  onDidChangeConfiguration?: Event<void>;
}

// Query server configuration
const RUNNING_QUERIES_SETTING = new Setting("runningQueries", ROOT_SETTING);
const NUMBER_OF_THREADS_SETTING = new Setting(
  "numberOfThreads",
  RUNNING_QUERIES_SETTING,
);
const SAVE_CACHE_SETTING = new Setting("saveCache", RUNNING_QUERIES_SETTING);
const CACHE_SIZE_SETTING = new Setting("cacheSize", RUNNING_QUERIES_SETTING);
const TIMEOUT_SETTING = new Setting("timeout", RUNNING_QUERIES_SETTING);
const MEMORY_SETTING = new Setting("memory", RUNNING_QUERIES_SETTING);
const DEBUG_SETTING = new Setting("debug", RUNNING_QUERIES_SETTING);
const MAX_PATHS = new Setting("maxPaths", RUNNING_QUERIES_SETTING);
const RUNNING_TESTS_SETTING = new Setting("runningTests", ROOT_SETTING);
const RESULTS_DISPLAY_SETTING = new Setting("resultsDisplay", ROOT_SETTING);
const USE_EXTENSION_PACKS = new Setting(
  "useExtensionPacks",
  RUNNING_QUERIES_SETTING,
);

export const ADDITIONAL_TEST_ARGUMENTS_SETTING = new Setting(
  "additionalTestArguments",
  RUNNING_TESTS_SETTING,
);
export const NUMBER_OF_TEST_THREADS_SETTING = new Setting(
  "numberOfThreads",
  RUNNING_TESTS_SETTING,
);
export const MAX_QUERIES = new Setting("maxQueries", RUNNING_QUERIES_SETTING);
export const PAGE_SIZE = new Setting("pageSize", RESULTS_DISPLAY_SETTING);
const CUSTOM_LOG_DIRECTORY_SETTING = new Setting(
  "customLogDirectory",
  RUNNING_QUERIES_SETTING,
);

/** When these settings change, the running query server should be restarted. */
const QUERY_SERVER_RESTARTING_SETTINGS = [
  NUMBER_OF_THREADS_SETTING,
  SAVE_CACHE_SETTING,
  CACHE_SIZE_SETTING,
  MEMORY_SETTING,
  DEBUG_SETTING,
  CUSTOM_LOG_DIRECTORY_SETTING,
];

export interface QueryServerConfig {
  codeQlPath: string;
  debug: boolean;
  numThreads: number;
  saveCache: boolean;
  cacheSize: number;
  queryMemoryMb?: number;
  timeoutSecs: number;
  customLogDirectory?: string;
  onDidChangeConfiguration?: Event<void>;
}

/** When these settings change, the query history should be refreshed. */
const QUERY_HISTORY_SETTINGS = [
  QUERY_HISTORY_FORMAT_SETTING,
  QUERY_HISTORY_TTL,
];

export interface QueryHistoryConfig {
  format: string;
  ttlInMillis: number;
  onDidChangeConfiguration: Event<void>;
}

const CLI_SETTINGS = [
  ADDITIONAL_TEST_ARGUMENTS_SETTING,
  NUMBER_OF_TEST_THREADS_SETTING,
  NUMBER_OF_THREADS_SETTING,
  MAX_PATHS,
  USE_EXTENSION_PACKS,
];

export interface CliConfig {
  additionalTestArguments: string[];
  numberTestThreads: number;
  numberThreads: number;
  maxPaths: number;
  useExtensionPacks: boolean;
  onDidChangeConfiguration?: Event<void>;
  setUseExtensionPacks: (useExtensionPacks: boolean) => Promise<void>;
}

export abstract class ConfigListener extends DisposableObject {
  protected readonly _onDidChangeConfiguration = this.push(
    new EventEmitter<void>(),
  );

  constructor() {
    super();
    this.updateConfiguration();
    this.push(
      workspace.onDidChangeConfiguration(
        this.handleDidChangeConfiguration,
        this,
      ),
    );
  }

  /**
   * Calls `updateConfiguration` if any of the `relevantSettings` have changed.
   */
  protected handleDidChangeConfigurationForRelevantSettings(
    relevantSettings: Setting[],
    e: ConfigurationChangeEvent,
  ): void {
    // Check whether any options that affect query running were changed.
    for (const option of relevantSettings) {
      // TODO: compare old and new values, only update if there was actually a change?
      if (e.affectsConfiguration(option.qualifiedName)) {
        this.updateConfiguration();
        break; // only need to do this once, if any of the settings have changed
      }
    }
  }

  protected abstract handleDidChangeConfiguration(
    e: ConfigurationChangeEvent,
  ): void;
  private updateConfiguration(): void {
    this._onDidChangeConfiguration.fire(undefined);
  }

  public get onDidChangeConfiguration(): Event<void> {
    return this._onDidChangeConfiguration.event;
  }
}

export class DistributionConfigListener
  extends ConfigListener
  implements DistributionConfig
{
  public get customCodeQlPath(): string | undefined {
    return CUSTOM_CODEQL_PATH_SETTING.getValue() || undefined;
  }

  public get includePrerelease(): boolean {
    return INCLUDE_PRERELEASE_SETTING.getValue();
  }

  public get personalAccessToken(): string | undefined {
    return PERSONAL_ACCESS_TOKEN_SETTING.getValue() || undefined;
  }

  public async updateCustomCodeQlPath(newPath: string | undefined) {
    await CUSTOM_CODEQL_PATH_SETTING.updateValue(
      newPath,
      ConfigurationTarget.Global,
    );
  }

  protected handleDidChangeConfiguration(e: ConfigurationChangeEvent): void {
    this.handleDidChangeConfigurationForRelevantSettings(
      DISTRIBUTION_CHANGE_SETTINGS,
      e,
    );
  }
}

export class QueryServerConfigListener
  extends ConfigListener
  implements QueryServerConfig
{
  public constructor(private _codeQlPath = "") {
    super();
  }

  public static async createQueryServerConfigListener(
    distributionManager: DistributionManager,
  ): Promise<QueryServerConfigListener> {
    const codeQlPath =
      await distributionManager.getCodeQlPathWithoutVersionCheck();
    const config = new QueryServerConfigListener(codeQlPath!);
    if (distributionManager.onDidChangeDistribution) {
      config.push(
        distributionManager.onDidChangeDistribution(async () => {
          const codeQlPath =
            await distributionManager.getCodeQlPathWithoutVersionCheck();
          config._codeQlPath = codeQlPath!;
          config._onDidChangeConfiguration.fire(undefined);
        }),
      );
    }
    return config;
  }

  public get codeQlPath(): string {
    return this._codeQlPath;
  }

  public get customLogDirectory(): string | undefined {
    return CUSTOM_LOG_DIRECTORY_SETTING.getValue<string>() || undefined;
  }

  public get numThreads(): number {
    return NUMBER_OF_THREADS_SETTING.getValue<number>();
  }

  public get saveCache(): boolean {
    return SAVE_CACHE_SETTING.getValue<boolean>();
  }

  public get cacheSize(): number {
    return CACHE_SIZE_SETTING.getValue<number | null>() || 0;
  }

  /** Gets the configured query timeout, in seconds. This looks up the setting at the time of access. */
  public get timeoutSecs(): number {
    return TIMEOUT_SETTING.getValue<number | null>() || 0;
  }

  public get queryMemoryMb(): number | undefined {
    const memory = MEMORY_SETTING.getValue<number | null>();
    if (memory === null) {
      return undefined;
    }
    if (memory === 0 || typeof memory !== "number") {
      void extLogger.log(
        `Ignoring value '${memory}' for setting ${MEMORY_SETTING.qualifiedName}`,
      );
      return undefined;
    }
    return memory;
  }

  public get debug(): boolean {
    return DEBUG_SETTING.getValue<boolean>();
  }

  protected handleDidChangeConfiguration(e: ConfigurationChangeEvent): void {
    this.handleDidChangeConfigurationForRelevantSettings(
      QUERY_SERVER_RESTARTING_SETTINGS,
      e,
    );
  }
}

export class QueryHistoryConfigListener
  extends ConfigListener
  implements QueryHistoryConfig
{
  protected handleDidChangeConfiguration(e: ConfigurationChangeEvent): void {
    this.handleDidChangeConfigurationForRelevantSettings(
      QUERY_HISTORY_SETTINGS,
      e,
    );
  }

  public get format(): string {
    return QUERY_HISTORY_FORMAT_SETTING.getValue<string>();
  }

  /**
   * The configuration value is in days, but return the value in milliseconds to make it easier to use.
   */
  public get ttlInMillis(): number {
    return (QUERY_HISTORY_TTL.getValue<number>() || 30) * ONE_DAY_IN_MS;
  }
}

export class CliConfigListener extends ConfigListener implements CliConfig {
  public get additionalTestArguments(): string[] {
    return ADDITIONAL_TEST_ARGUMENTS_SETTING.getValue();
  }

  public get numberTestThreads(): number {
    return NUMBER_OF_TEST_THREADS_SETTING.getValue();
  }

  public get numberThreads(): number {
    return NUMBER_OF_THREADS_SETTING.getValue<number>();
  }

  public get maxPaths(): number {
    return MAX_PATHS.getValue<number>();
  }

  public get useExtensionPacks(): boolean {
    // currently, we are restricting the values of this setting to 'all' or 'none'.
    return USE_EXTENSION_PACKS.getValue() === "all";
  }

  // Exposed for testing only
  public async setUseExtensionPacks(newUseExtensionPacks: boolean) {
    await USE_EXTENSION_PACKS.updateValue(
      newUseExtensionPacks ? "all" : "none",
      ConfigurationTarget.Global,
    );
  }

  protected handleDidChangeConfiguration(e: ConfigurationChangeEvent): void {
    this.handleDidChangeConfigurationForRelevantSettings(CLI_SETTINGS, e);
  }
}

/**
 * Whether to enable CodeLens for the 'Quick Evaluation' command.
 */
const QUICK_EVAL_CODELENS_SETTING = new Setting(
  "quickEvalCodelens",
  RUNNING_QUERIES_SETTING,
);

export function isQuickEvalCodelensEnabled() {
  return QUICK_EVAL_CODELENS_SETTING.getValue<boolean>();
}

// Enable experimental features

/**
 * Any settings below are deliberately not in package.json so that
 * they do not appear in the settings ui in vscode itself. If users
 * want to enable experimental features, they can add them directly in
 * their vscode settings json file.
 */

/**
 * Enables canary features of this extension. Recommended for all internal users.
 */
export const CANARY_FEATURES = new Setting("canary", ROOT_SETTING);

export function isCanary() {
  return !!CANARY_FEATURES.getValue<boolean>();
}

/**
 * Enables the experimental query server
 */
export const CANARY_QUERY_SERVER = new Setting(
  "canaryQueryServer",
  ROOT_SETTING,
);

// The default value for this setting is now `true`
export function allowCanaryQueryServer() {
  const value = CANARY_QUERY_SERVER.getValue<boolean>();
  return value === undefined ? true : !!value;
}

export const JOIN_ORDER_WARNING_THRESHOLD = new Setting(
  "joinOrderWarningThreshold",
  LOG_INSIGHTS_SETTING,
);

export function joinOrderWarningThreshold(): number {
  return JOIN_ORDER_WARNING_THRESHOLD.getValue<number>();
}

/**
 * Hidden setting: Avoids caching in the AST viewer if the user is also a canary user.
 */
export const NO_CACHE_AST_VIEWER = new Setting(
  "disableCache",
  AST_VIEWER_SETTING,
);

/**
 * Hidden setting: Avoids caching in jump to def and find refs contextual queries if the user is also a canary user.
 */
export const NO_CACHE_CONTEXTUAL_QUERIES = new Setting(
  "disableCache",
  CONTEXTUAL_QUERIES_SETTINGS,
);

// Settings for variant analysis
const VARIANT_ANALYSIS_SETTING = new Setting("variantAnalysis", ROOT_SETTING);

/**
 * The name of the "controller" repository that you want to use with the "Run Variant Analysis" command.
 * Note: This command is only available for internal users.
 *
 * This setting should be a GitHub repository of the form `<owner>/<repo>`.
 */
const REMOTE_CONTROLLER_REPO = new Setting(
  "controllerRepo",
  VARIANT_ANALYSIS_SETTING,
);

export function getRemoteControllerRepo(): string | undefined {
  return REMOTE_CONTROLLER_REPO.getValue<string>() || undefined;
}

export async function setRemoteControllerRepo(repo: string | undefined) {
  await REMOTE_CONTROLLER_REPO.updateValue(repo, ConfigurationTarget.Global);
}

export interface VariantAnalysisConfig {
  controllerRepo: string | undefined;
  onDidChangeConfiguration?: Event<void>;
}

export class VariantAnalysisConfigListener
  extends ConfigListener
  implements VariantAnalysisConfig
{
  protected handleDidChangeConfiguration(e: ConfigurationChangeEvent): void {
    this.handleDidChangeConfigurationForRelevantSettings(
      [VARIANT_ANALYSIS_SETTING],
      e,
    );
  }

  public get controllerRepo(): string | undefined {
    return getRemoteControllerRepo();
  }
}

const VARIANT_ANALYSIS_FILTER_RESULTS = new Setting(
  "defaultResultsFilter",
  VARIANT_ANALYSIS_SETTING,
);

export function getVariantAnalysisDefaultResultsFilter(): FilterKey {
  const value = VARIANT_ANALYSIS_FILTER_RESULTS.getValue<string>();
  if (Object.values(FilterKey).includes(value as FilterKey)) {
    return value as FilterKey;
  } else {
    return defaultFilterSortState.filterKey;
  }
}

const VARIANT_ANALYSIS_SORT_RESULTS = new Setting(
  "defaultResultsSort",
  VARIANT_ANALYSIS_SETTING,
);

export function getVariantAnalysisDefaultResultsSort(): SortKey {
  const value = VARIANT_ANALYSIS_SORT_RESULTS.getValue<string>();
  if (Object.values(SortKey).includes(value as SortKey)) {
    return value as SortKey;
  } else {
    return defaultFilterSortState.sortKey;
  }
}

/**
 * The branch of "github/codeql-variant-analysis-action" to use with the "Run Variant Analysis" command.
 * Default value is "main".
 * Note: This command is only available for internal users.
 */
const ACTION_BRANCH = new Setting("actionBranch", VARIANT_ANALYSIS_SETTING);

export function getActionBranch(): string {
  return ACTION_BRANCH.getValue<string>() || "main";
}

export function isIntegrationTestMode() {
  return process.env.INTEGRATION_TEST_MODE === "true";
}

export function isVariantAnalysisLiveResultsEnabled(): boolean {
  return true;
}

// Settings for mocking the GitHub API.
const MOCK_GH_API_SERVER = new Setting("mockGitHubApiServer", ROOT_SETTING);

/**
 * A flag indicating whether to enable a mock GitHub API server.
 */
const MOCK_GH_API_SERVER_ENABLED = new Setting("enabled", MOCK_GH_API_SERVER);

/**
 * A path to a directory containing test scenarios. If this setting is not set,
 * the mock server will a default location for test scenarios in dev mode, and
 * will show a menu to select a directory in production mode.
 */
const MOCK_GH_API_SERVER_SCENARIOS_PATH = new Setting(
  "scenariosPath",
  MOCK_GH_API_SERVER,
);

export interface MockGitHubApiConfig {
  mockServerEnabled: boolean;
  mockScenariosPath: string;
  onDidChangeConfiguration: Event<void>;
}

export class MockGitHubApiConfigListener
  extends ConfigListener
  implements MockGitHubApiConfig
{
  protected handleDidChangeConfiguration(e: ConfigurationChangeEvent): void {
    this.handleDidChangeConfigurationForRelevantSettings(
      [MOCK_GH_API_SERVER],
      e,
    );
  }

  public get mockServerEnabled(): boolean {
    return !!MOCK_GH_API_SERVER_ENABLED.getValue<boolean>();
  }

  public get mockScenariosPath(): string {
    return MOCK_GH_API_SERVER_SCENARIOS_PATH.getValue<string>();
  }
}

export function getMockGitHubApiServerScenariosPath(): string | undefined {
  return MOCK_GH_API_SERVER_SCENARIOS_PATH.getValue<string>();
}

/**
 * Enables features that are specific to the codespaces-codeql template workspace from
 * https://github.com/github/codespaces-codeql.
 */
export const CODESPACES_TEMPLATE = new Setting(
  "codespacesTemplate",
  ROOT_SETTING,
);

export function isCodespacesTemplate() {
  return !!CODESPACES_TEMPLATE.getValue<boolean>();
}

const DATABASE_DOWNLOAD_SETTING = new Setting("databaseDownload", ROOT_SETTING);

export const ALLOW_HTTP_SETTING = new Setting(
  "allowHttp",
  DATABASE_DOWNLOAD_SETTING,
);

export function allowHttp(): boolean {
  return ALLOW_HTTP_SETTING.getValue<boolean>() || false;
}

/**
 * Parent setting for all settings related to the "Create Query" command.
 */
const CREATE_QUERY_COMMAND = new Setting("createQuery", ROOT_SETTING);

/**
 * The name of the folder where we want to create QL packs.
 **/
const QL_PACK_LOCATION = new Setting("qlPackLocation", CREATE_QUERY_COMMAND);

export function getQlPackLocation(): string | undefined {
  return QL_PACK_LOCATION.getValue<string>() || undefined;
}

export async function setQlPackLocation(folder: string | undefined) {
  await QL_PACK_LOCATION.updateValue(folder, ConfigurationTarget.Global);
}

/**
 * Whether to ask the user to autogenerate a QL pack. The options are "ask" and "never".
 **/
const AUTOGENERATE_QL_PACKS = new Setting(
  "autogenerateQlPacks",
  CREATE_QUERY_COMMAND,
);

const AutogenerateQLPacksValues = ["ask", "never"] as const;
type AutogenerateQLPacks = typeof AutogenerateQLPacksValues[number];

export function getAutogenerateQlPacks(): AutogenerateQLPacks {
  const value = AUTOGENERATE_QL_PACKS.getValue<AutogenerateQLPacks>();
  return AutogenerateQLPacksValues.includes(value) ? value : "ask";
}

export async function setAutogenerateQlPacks(choice: AutogenerateQLPacks) {
  await AUTOGENERATE_QL_PACKS.updateValue(choice, ConfigurationTarget.Global);
}

/**
 * A flag indicating whether to show the queries panel in the QL view container.
 */
const QUERIES_PANEL = new Setting("queriesPanel", ROOT_SETTING);

export function showQueriesPanel(): boolean {
  return !!QUERIES_PANEL.getValue<boolean>();
}

const DATA_EXTENSIONS = new Setting("dataExtensions", ROOT_SETTING);
const LLM_GENERATION = new Setting("llmGeneration", DATA_EXTENSIONS);
const FRAMEWORK_MODE = new Setting("frameworkMode", DATA_EXTENSIONS);
const DISABLE_AUTO_NAME_EXTENSION_PACK = new Setting(
  "disableAutoNameExtensionPack",
  DATA_EXTENSIONS,
);
const EXTENSIONS_DIRECTORY = new Setting(
  "extensionsDirectory",
  DATA_EXTENSIONS,
);

export function showLlmGeneration(): boolean {
  return !!LLM_GENERATION.getValue<boolean>();
}

export function enableFrameworkMode(): boolean {
  return !!FRAMEWORK_MODE.getValue<boolean>();
}

export function disableAutoNameExtensionPack(): boolean {
  return !!DISABLE_AUTO_NAME_EXTENSION_PACK.getValue<boolean>();
}

export function getExtensionsDirectory(languageId: string): string | undefined {
  return EXTENSIONS_DIRECTORY.getValue<string>({
    languageId,
  });
}<|MERGE_RESOLUTION|>--- conflicted
+++ resolved
@@ -24,11 +24,7 @@
   parent?: Setting;
   private _hasChildren = false;
 
-  constructor(
-    name: string,
-    parent?: Setting,
-    private readonly languageId?: string,
-  ) {
+  constructor(name: string, parent?: Setting) {
     this.name = name;
     this.parent = parent;
     if (parent !== undefined) {
@@ -49,30 +45,12 @@
     }
   }
 
-<<<<<<< HEAD
-  get scope(): ConfigurationScope | undefined {
-    if (this.languageId !== undefined) {
-      return {
-        languageId: this.languageId,
-      };
-    } else {
-      return this.parent?.scope;
-    }
-  }
-
-  getValue<T>(): T {
-=======
   getValue<T>(scope?: ConfigurationScope | null): T {
->>>>>>> 67d342f2
     if (this.parent === undefined) {
       throw new Error("Cannot get the value of a root setting.");
     }
     return workspace
-<<<<<<< HEAD
-      .getConfiguration(this.parent.qualifiedName, this.parent.scope)
-=======
       .getConfiguration(this.parent.qualifiedName, scope)
->>>>>>> 67d342f2
       .get<T>(this.name)!;
   }
 
@@ -81,7 +59,7 @@
       throw new Error("Cannot update the value of a root setting.");
     }
     return workspace
-      .getConfiguration(this.parent.qualifiedName, this.parent.scope)
+      .getConfiguration(this.parent.qualifiedName)
       .update(this.name, value, target);
   }
 }
@@ -92,7 +70,7 @@
   workspaceFolderValue?: T;
 }
 
-const VSCODE_DEBUG_SETTING = new Setting("debug", undefined, "ql");
+const VSCODE_DEBUG_SETTING = new Setting("debug", undefined);
 export const VSCODE_SAVE_BEFORE_START_SETTING = new Setting(
   "saveBeforeStart",
   VSCODE_DEBUG_SETTING,
