--- conflicted
+++ resolved
@@ -492,15 +492,14 @@
   message: string;
 }
 
-<<<<<<< HEAD
 export interface JumpToUsageMessage {
   t: "jumpToUsage";
   location: ResolvableLocationValue;
-=======
+}
+
 export interface ApplyDataExtensionYamlMessage {
   t: "applyDataExtensionYaml";
   yaml: string;
->>>>>>> d60bcf31
 }
 
 export type ToDataExtensionsEditorMessage =
@@ -509,8 +508,5 @@
 
 export type FromDataExtensionsEditorMessage =
   | ViewLoadedMsg
-<<<<<<< HEAD
-  | JumpToUsageMessage;
-=======
-  | ApplyDataExtensionYamlMessage;
->>>>>>> d60bcf31
+  | JumpToUsageMessage
+  | ApplyDataExtensionYamlMessage;