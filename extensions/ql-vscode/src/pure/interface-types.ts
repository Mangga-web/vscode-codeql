--- conflicted
+++ resolved
@@ -493,7 +493,6 @@
   message: string;
 }
 
-<<<<<<< HEAD
 export interface AddModeledMethodsMessage {
   t: "addModeledMethods";
   modeledMethods: Record<string, ModeledMethod>;
@@ -505,7 +504,8 @@
    * contain a better model.
    */
   overrideNone?: boolean;
-=======
+}
+
 export interface JumpToUsageMessage {
   t: "jumpToUsage";
   location: ResolvableLocationValue;
@@ -514,7 +514,6 @@
 export interface SetExistingModeledMethods {
   t: "setExistingModeledMethods";
   existingModeledMethods: Record<string, ModeledMethod>;
->>>>>>> 3628f4bf
 }
 
 export interface SaveModeledMethods {
@@ -534,10 +533,6 @@
 
 export type FromDataExtensionsEditorMessage =
   | ViewLoadedMsg
-<<<<<<< HEAD
+  | JumpToUsageMessage
   | SaveModeledMethods
-  | GenerateExternalApiMessage;
-=======
-  | JumpToUsageMessage
-  | SaveModeledMethods;
->>>>>>> 3628f4bf
+  | GenerateExternalApiMessage;