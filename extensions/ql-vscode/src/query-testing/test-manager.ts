--- conflicted
+++ resolved
@@ -18,13 +18,8 @@
 import { DisposableObject } from "../common/disposable-object";
 import { QLTestDiscovery } from "./qltest-discovery";
 import { CodeQLCliServer } from "../codeql-cli/cli";
-<<<<<<< HEAD
 import { getErrorMessage } from "../common/helpers-pure";
-import { BaseLogger, LogOptions } from "../common";
-=======
-import { getErrorMessage } from "../pure/helpers-pure";
 import { BaseLogger, LogOptions } from "../common/logging";
->>>>>>> 7f9208f1
 import { TestRunner } from "./test-runner";
 import { TestManagerBase } from "./test-manager-base";
 import { App } from "../common/app";
