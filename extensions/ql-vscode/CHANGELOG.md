--- conflicted
+++ resolved
@@ -2,10 +2,7 @@
 
 ## [UNRELEASED]
 
-<<<<<<< HEAD
-- Add ability for users to download databases directly from GitHub. [#1466](https://github.com/github/vscode-codeql/pull/1466)
 - Remove ability to download databases from LGTM. [#1467](https://github.com/github/vscode-codeql/pull/1467)
-=======
 - Removed the ability to manually upgrade databases from the context menu on databases. Databases are non-destructively upgraded automatically so 
   for most users this was not needed. For advanced users this is still available in the Command Palette. [#1501](https://github.com/github/vscode-codeql/pull/1501)
 
@@ -18,7 +15,6 @@
 ## 1.6.11 - 25 August 2022
 
 No user facing changes.
->>>>>>> 45efca94
 
 ## 1.6.10 - 9 August 2022
 
